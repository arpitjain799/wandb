--- conflicted
+++ resolved
@@ -1446,18 +1446,9 @@
             if str.isdigit(_args):
                 _args = int(_args)
             kwargs[_key] = _args
-<<<<<<< HEAD
-
-    sweep_type = kwargs.get("sweep_type", "sweep")
-    _scheduler = load_scheduler(sweep_type)(
-        api,
-        sweep_id=sweep_id,
-        **kwargs,
-    )
-    _scheduler.start()
-=======
     try:
-        _scheduler = load_scheduler("sweep")(
+        sweep_type = kwargs.get("sweep_type", "sweep")
+        _scheduler = load_scheduler(sweep_type)(
             api,
             sweep_id=sweep_id,
             **kwargs,
@@ -1466,7 +1457,6 @@
     except Exception as e:
         util.sentry_exc(e)
         raise e
->>>>>>> 1f7651d7
 
 
 @cli.command(context_settings=CONTEXT, help="Run the W&B local sweep controller")
