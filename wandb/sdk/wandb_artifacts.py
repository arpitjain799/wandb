import base64
import contextlib
import json
import os
import pathlib
import re
import shutil
import tempfile
import time
from typing import (
    IO,
    TYPE_CHECKING,
    Any,
    Dict,
    Generator,
    List,
    Mapping,
    Optional,
    Sequence,
    Tuple,
    Union,
    cast,
)
from urllib.parse import parse_qsl, quote, urlparse

import requests
import urllib3

import wandb
import wandb.data_types as data_types
from wandb import env, util
from wandb.apis import InternalApi, PublicApi
from wandb.apis.public import Artifact as PublicArtifact
from wandb.errors import CommError
from wandb.errors.term import termlog, termwarn
from wandb.sdk import lib as wandb_lib
from wandb.sdk.data_types._dtypes import Type, TypeRegistry
from wandb.sdk.interface.artifacts import Artifact as ArtifactInterface
from wandb.sdk.interface.artifacts import (
    ArtifactFinalizedError,
    ArtifactManifest,
    ArtifactManifestEntry,
    ArtifactNotLoggedError,
    ArtifactsCache,
    StorageHandler,
    StorageLayout,
    StoragePolicy,
    get_artifacts_cache,
)
from wandb.sdk.internal import progress
from wandb.sdk.internal.artifacts import get_staging_dir
from wandb.sdk.lib import filesystem, runid
from wandb.sdk.lib.hashutil import (
    B64MD5,
    ETag,
    HexMD5,
    _md5,
    b64_to_hex_id,
    hex_to_b64_id,
    md5_file_b64,
    md5_string,
)
from wandb.util import FilePathStr, LogicalFilePathStr, URIStr

if TYPE_CHECKING:
    # We could probably use https://pypi.org/project/boto3-stubs/ or something
    # instead of `type:ignore`ing these boto imports, but it's nontrivial:
    # for some reason, despite being actively maintained as of 2022-09-30,
    # the latest release of boto3-stubs doesn't include all the features we use.
    import boto3  # type: ignore
    import boto3.resources.base  # type: ignore
    import boto3.s3  # type: ignore
    import boto3.session  # type: ignore
    import google.cloud.storage as gcs_module  # type: ignore

    import wandb.apis.public
    from wandb.filesync.step_prepare import StepPrepare

# This makes the first sleep 1s, and then doubles it up to total times,
# which makes for ~18 hours.
_REQUEST_RETRY_STRATEGY = urllib3.util.retry.Retry(
    backoff_factor=1,
    total=16,
    status_forcelist=(308, 408, 409, 429, 500, 502, 503, 504),
)

_REQUEST_POOL_CONNECTIONS = 64

_REQUEST_POOL_MAXSIZE = 64

ARTIFACT_TMP = tempfile.TemporaryDirectory("wandb-artifacts")


class _AddedObj:
    def __init__(self, entry: ArtifactManifestEntry, obj: data_types.WBValue):
        self.entry = entry
        self.obj = obj


def _normalize_metadata(metadata: Optional[Dict[str, Any]]) -> Dict[str, Any]:
    if metadata is None:
        return {}
    if not isinstance(metadata, dict):
        raise TypeError(f"metadata must be dict, not {type(metadata)}")
    return cast(
        Dict[str, Any], json.loads(json.dumps(util.json_friendly_val(metadata)))
    )


class Artifact(ArtifactInterface):
    """Flexible and lightweight building block for dataset and model versioning.

    Constructs an empty artifact whose contents can be populated using its
    `add` family of functions. Once the artifact has all the desired files,
    you can call `wandb.log_artifact()` to log it.

    Arguments:
        name: (str) A human-readable name for this artifact, which is how you
            can identify this artifact in the UI or reference it in `use_artifact`
            calls. Names can contain letters, numbers, underscores, hyphens, and
            dots. The name must be unique across a project.
        type: (str) The type of the artifact, which is used to organize and differentiate
            artifacts. Common types include `dataset` or `model`, but you can use any string
            containing letters, numbers, underscores, hyphens, and dots.
        description: (str, optional) Free text that offers a description of the artifact. The
            description is markdown rendered in the UI, so this is a good place to place tables,
            links, etc.
        metadata: (dict, optional) Structured data associated with the artifact,
            for example class distribution of a dataset. This will eventually be queryable
            and plottable in the UI. There is a hard limit of 100 total keys.

    Examples:
        Basic usage
        ```
        wandb.init()

        artifact = wandb.Artifact('mnist', type='dataset')
        artifact.add_dir('mnist/')
        wandb.log_artifact(artifact)
        ```

    Returns:
        An `Artifact` object.
    """

    _added_objs: Dict[int, _AddedObj]
    _added_local_paths: Dict[str, ArtifactManifestEntry]
    _distributed_id: Optional[str]
    _metadata: dict
    _logged_artifact: Optional[ArtifactInterface]
    _incremental: bool
    _client_id: str

    def __init__(
        self,
        name: str,
        type: str,
        description: Optional[str] = None,
        metadata: Optional[dict] = None,
        incremental: Optional[bool] = None,
        use_as: Optional[str] = None,
    ) -> None:
        if not re.match(r"^[a-zA-Z0-9_\-.]+$", name):
            raise ValueError(
                "Artifact name may only contain alphanumeric characters, dashes, underscores, and dots. "
                'Invalid name: "%s"' % name
            )
        metadata = _normalize_metadata(metadata)
        # TODO: this shouldn't be a property of the artifact. It's a more like an
        # argument to log_artifact.
        storage_layout = StorageLayout.V2
        if env.get_use_v1_artifacts():
            storage_layout = StorageLayout.V1

        self._storage_policy = WandbStoragePolicy(
            config={
                "storageLayout": storage_layout,
                #  TODO: storage region
            }
        )
        self._api = InternalApi()
        self._final = False
        self._digest = ""
        self._file_entries = None
        self._manifest = ArtifactManifestV1(self._storage_policy)
        self._cache = get_artifacts_cache()
        self._added_objs = {}
        self._added_local_paths = {}
        # You can write into this directory when creating artifact files
        self._artifact_dir = tempfile.TemporaryDirectory()
        self._type = type
        self._name = name
        self._description = description
        self._metadata = metadata
        self._distributed_id = None
        self._logged_artifact = None
        self._incremental = False
        self._client_id = runid.generate_id(128)
        self._sequence_client_id = runid.generate_id(128)
        self._cache.store_client_artifact(self)
        self._use_as = use_as

        if incremental:
            self._incremental = incremental
            wandb.termwarn("Using experimental arg `incremental`")

    @property
    def id(self) -> Optional[str]:
        if self._logged_artifact:
            return self._logged_artifact.id

        # The artifact hasn't been saved so an ID doesn't exist yet.
        return None

    @property
    def source_version(self) -> Optional[str]:
        if self._logged_artifact:
            return self._logged_artifact.source_version

        return None

    @property
    def version(self) -> str:
        if self._logged_artifact:
            return self._logged_artifact.version

        raise ArtifactNotLoggedError(self, "version")

    @property
    def entity(self) -> str:
        if self._logged_artifact:
            return self._logged_artifact.entity
        return self._api.settings("entity") or self._api.viewer().get("entity")  # type: ignore

    @property
    def project(self) -> str:
        if self._logged_artifact:
            return self._logged_artifact.project

        return self._api.settings("project")  # type: ignore

    @property
    def manifest(self) -> ArtifactManifest:
        if self._logged_artifact:
            return self._logged_artifact.manifest

        self.finalize()
        return self._manifest

    @property
    def digest(self) -> str:
        if self._logged_artifact:
            return self._logged_artifact.digest

        self.finalize()
        # Digest will be none if the artifact hasn't been saved yet.
        return self._digest

    @property
    def type(self) -> str:
        if self._logged_artifact:
            return self._logged_artifact.type

        return self._type

    @property
    def name(self) -> str:
        if self._logged_artifact:
            return self._logged_artifact.name

        return self._name

    @property
    def full_name(self) -> str:
        if self._logged_artifact:
            return self._logged_artifact.full_name

        return super().full_name

    @property
    def state(self) -> str:
        if self._logged_artifact:
            return self._logged_artifact.state

        return "PENDING"

    @property
    def size(self) -> int:
        if self._logged_artifact:
            return self._logged_artifact.size
        sizes: List[int]
        sizes = []
        for entry in self._manifest.entries:
            e_size = self._manifest.entries[entry].size
            if e_size is not None:
                sizes.append(e_size)
        return sum(sizes)

    @property
    def commit_hash(self) -> str:
        if self._logged_artifact:
            return self._logged_artifact.commit_hash

        raise ArtifactNotLoggedError(self, "commit_hash")

    @property
    def description(self) -> Optional[str]:
        if self._logged_artifact:
            return self._logged_artifact.description

        return self._description

    @description.setter
    def description(self, desc: Optional[str]) -> None:
        if self._logged_artifact:
            self._logged_artifact.description = desc
            return

        self._description = desc

    @property
    def metadata(self) -> dict:
        if self._logged_artifact:
            return self._logged_artifact.metadata

        return self._metadata

    @metadata.setter
    def metadata(self, metadata: dict) -> None:
        metadata = _normalize_metadata(metadata)
        if self._logged_artifact:
            self._logged_artifact.metadata = metadata
            return

        self._metadata = metadata

    @property
    def aliases(self) -> List[str]:
        if self._logged_artifact:
            return self._logged_artifact.aliases

        raise ArtifactNotLoggedError(self, "aliases")

    @aliases.setter
    def aliases(self, aliases: List[str]) -> None:
        """Set artifact aliases.

        Arguments:
            aliases: (list) The list of aliases associated with this artifact.
        """
        if self._logged_artifact:
            self._logged_artifact.aliases = aliases
            return

        raise ArtifactNotLoggedError(self, "aliases")

    @property
    def use_as(self) -> Optional[str]:
        return self._use_as

    @property
    def distributed_id(self) -> Optional[str]:
        return self._distributed_id

    @distributed_id.setter
    def distributed_id(self, distributed_id: Optional[str]) -> None:
        self._distributed_id = distributed_id

    @property
    def incremental(self) -> bool:
        return self._incremental

    def used_by(self) -> List["wandb.apis.public.Run"]:
        if self._logged_artifact:
            return self._logged_artifact.used_by()

        raise ArtifactNotLoggedError(self, "used_by")

    def logged_by(self) -> "wandb.apis.public.Run":
        if self._logged_artifact:
            return self._logged_artifact.logged_by()

        raise ArtifactNotLoggedError(self, "logged_by")

    @contextlib.contextmanager
    def new_file(
        self, name: str, mode: str = "w", encoding: Optional[str] = None
    ) -> Generator[IO, None, None]:
        self._ensure_can_add()
        path = os.path.join(self._artifact_dir.name, name.lstrip("/"))
        if os.path.exists(path):
            raise ValueError(f"File with name {name!r} already exists at {path!r}")

        filesystem.mkdir_exists_ok(os.path.dirname(path))
        try:
            with util.fsync_open(path, mode, encoding) as f:
                yield f
        except UnicodeEncodeError as e:
            wandb.termerror(
                f"Failed to open the provided file (UnicodeEncodeError: {e}). Please provide the proper encoding."
            )
            raise e
        self.add_file(path, name=name)

    def add_file(
        self,
        local_path: str,
        name: Optional[str] = None,
        is_tmp: Optional[bool] = False,
    ) -> ArtifactManifestEntry:
        self._ensure_can_add()
        if not os.path.isfile(local_path):
            raise ValueError("Path is not a file: %s" % local_path)

        name = util.to_forward_slash_path(name or os.path.basename(local_path))
        digest = md5_file_b64(local_path)

        if is_tmp:
            file_path, file_name = os.path.split(name)
            file_name_parts = file_name.split(".")
            file_name_parts[0] = b64_to_hex_id(digest)[:20]
            name = os.path.join(file_path, ".".join(file_name_parts))

        return self._add_local_file(name, local_path, digest=digest)

    def add_dir(self, local_path: str, name: Optional[str] = None) -> None:
        self._ensure_can_add()
        if not os.path.isdir(local_path):
            raise ValueError("Path is not a directory: %s" % local_path)

        termlog(
            "Adding directory to artifact (%s)... "
            % os.path.join(".", os.path.normpath(local_path)),
            newline=False,
        )
        start_time = time.time()

        paths = []
        for dirpath, _, filenames in os.walk(local_path, followlinks=True):
            for fname in filenames:
                physical_path = os.path.join(dirpath, fname)
                logical_path = os.path.relpath(physical_path, start=local_path)
                if name is not None:
                    logical_path = os.path.join(name, logical_path)
                paths.append((logical_path, physical_path))

        def add_manifest_file(log_phy_path: Tuple[str, str]) -> None:
            logical_path, physical_path = log_phy_path
            self._add_local_file(logical_path, physical_path)

        import multiprocessing.dummy  # this uses threads

        num_threads = 8
        pool = multiprocessing.dummy.Pool(num_threads)
        pool.map(add_manifest_file, paths)
        pool.close()
        pool.join()

        termlog("Done. %.1fs" % (time.time() - start_time), prefix=False)

    def add_reference(
        self,
        uri: Union[ArtifactManifestEntry, str],
        name: Optional[str] = None,
        checksum: bool = True,
        max_objects: Optional[int] = None,
    ) -> Sequence[ArtifactManifestEntry]:
        self._ensure_can_add()
        if name is not None:
            name = util.to_forward_slash_path(name)

        # This is a bit of a hack, we want to check if the uri is a of the type
        # ArtifactManifestEntry which is a private class returned by Artifact.get_path in
        # wandb/apis/public.py. If so, then recover the reference URL.
        if isinstance(uri, ArtifactManifestEntry) and uri.parent_artifact() != self:
            ref_url_fn = uri.ref_url
            uri_str = ref_url_fn()
        elif isinstance(uri, str):
            uri_str = uri
        url = urlparse(str(uri_str))
        if not url.scheme:
            raise ValueError(
                "References must be URIs. To reference a local file, use file://"
            )

        manifest_entries = self._storage_policy.store_reference(
            self,
            URIStr(uri_str),
            name=name,
            checksum=checksum,
            max_objects=max_objects,
        )
        for entry in manifest_entries:
            self._manifest.add_entry(entry)

        return manifest_entries

    def add(self, obj: data_types.WBValue, name: str) -> ArtifactManifestEntry:
        self._ensure_can_add()
        name = util.to_forward_slash_path(name)

        # This is a "hack" to automatically rename tables added to
        # the wandb /media/tables directory to their sha-based name.
        # TODO: figure out a more appropriate convention.
        is_tmp_name = name.startswith("media/tables")

        # Validate that the object is one of the correct wandb.Media types
        # TODO: move this to checking subclass of wandb.Media once all are
        # generally supported
        allowed_types = [
            data_types.Bokeh,
            data_types.JoinedTable,
            data_types.PartitionedTable,
            data_types.Table,
            data_types.Classes,
            data_types.ImageMask,
            data_types.BoundingBoxes2D,
            data_types.Audio,
            data_types.Image,
            data_types.Video,
            data_types.Html,
            data_types.Object3D,
            data_types.Molecule,
            data_types._SavedModel,
        ]

        if not any(isinstance(obj, t) for t in allowed_types):
            raise ValueError(
                "Found object of type {}, expected one of {}.".format(
                    obj.__class__, allowed_types
                )
            )

        obj_id = id(obj)
        if obj_id in self._added_objs:
            return self._added_objs[obj_id].entry

        # If the object is coming from another artifact, save it as a reference
        ref_path = obj._get_artifact_entry_ref_url()
        if ref_path is not None:
            return self.add_reference(ref_path, type(obj).with_suffix(name))[0]

        val = obj.to_json(self)
        name = obj.with_suffix(name)
        entry = self._manifest.get_entry_by_path(name)
        if entry is not None:
            return entry

        def do_write(f: IO) -> None:
            import json

            # TODO: Do we need to open with utf-8 codec?
            f.write(json.dumps(val, sort_keys=True))

        if is_tmp_name:
            file_path = os.path.join(ARTIFACT_TMP.name, str(id(self)), name)
            folder_path, _ = os.path.split(file_path)
            if not os.path.exists(folder_path):
                os.makedirs(folder_path)
            with open(file_path, "w") as tmp_f:
                do_write(tmp_f)
        else:
            with self.new_file(name) as f:
                file_path = f.name
                do_write(f)

        # Note, we add the file from our temp directory.
        # It will be added again later on finalize, but succeed since
        # the checksum should match
        entry = self.add_file(file_path, name, is_tmp_name)
        self._added_objs[obj_id] = _AddedObj(entry, obj)
        if obj._artifact_target is None:
            obj._set_artifact_target(self, entry.path)

        if is_tmp_name:
            if os.path.exists(file_path):
                os.remove(file_path)

        return entry

    def get_path(self, name: str) -> ArtifactManifestEntry:
        if self._logged_artifact:
            return self._logged_artifact.get_path(name)

        raise ArtifactNotLoggedError(self, "get_path")

    def get(self, name: str) -> data_types.WBValue:
        if self._logged_artifact:
            return self._logged_artifact.get(name)

        raise ArtifactNotLoggedError(self, "get")

    def download(
        self, root: Optional[str] = None, recursive: bool = False
    ) -> FilePathStr:
        if self._logged_artifact:
            return self._logged_artifact.download(root=root, recursive=recursive)

        raise ArtifactNotLoggedError(self, "download")

    def checkout(self, root: Optional[str] = None) -> str:
        if self._logged_artifact:
            return self._logged_artifact.checkout(root=root)

        raise ArtifactNotLoggedError(self, "checkout")

    def verify(self, root: Optional[str] = None) -> bool:
        if self._logged_artifact:
            return self._logged_artifact.verify(root=root)

        raise ArtifactNotLoggedError(self, "verify")

    def save(
        self,
        project: Optional[str] = None,
        settings: Optional["wandb.wandb_sdk.wandb_settings.Settings"] = None,
    ) -> None:
        """Persist any changes made to the artifact.

        If currently in a run, that run will log this artifact. If not currently in a
        run, a run of type "auto" will be created to track this artifact.

        Arguments:
            project: (str, optional) A project to use for the artifact in the case that
            a run is not already in context settings: (wandb.Settings, optional) A
            settings object to use when initializing an automatic run. Most commonly
            used in testing harness.

        Returns:
            None
        """
        if self._incremental:
            with wandb_lib.telemetry.context() as tel:
                tel.feature.artifact_incremental = True

        if self._logged_artifact:
            return self._logged_artifact.save()
        else:
            if wandb.run is None:
                if settings is None:
                    settings = wandb.Settings(silent="true")
                with wandb.init(
                    project=project, job_type="auto", settings=settings
                ) as run:
                    # redoing this here because in this branch we know we didn't
                    # have the run at the beginning of the method
                    if self._incremental:
                        with wandb_lib.telemetry.context(run=run) as tel:
                            tel.feature.artifact_incremental = True
                    run.log_artifact(self)
            else:
                wandb.run.log_artifact(self)

    def delete(self) -> None:
        if self._logged_artifact:
            return self._logged_artifact.delete()

        raise ArtifactNotLoggedError(self, "delete")

    def wait(self, timeout: Optional[int] = None) -> ArtifactInterface:
        """Wait for an artifact to finish logging.

        Arguments:
            timeout: (int, optional) Wait up to this long.
        """
        if self._logged_artifact:
            return self._logged_artifact.wait(timeout)  # type: ignore [call-arg]

        raise ArtifactNotLoggedError(self, "wait")

    def get_added_local_path_name(self, local_path: str) -> Optional[str]:
        """Get the artifact relative name of a file added by a local filesystem path.

        Arguments:
            local_path: (str) The local path to resolve into an artifact relative name.

        Returns:
            str: The artifact relative name.

        Examples:
            Basic usage
            ```
            artifact = wandb.Artifact('my_dataset', type='dataset')
            artifact.add_file('path/to/file.txt', name='artifact/path/file.txt')

            # Returns `artifact/path/file.txt`:
            name = artifact.get_added_local_path_name('path/to/file.txt')
            ```
        """
        entry = self._added_local_paths.get(local_path, None)
        if entry is None:
            return None
        return entry.path

    def finalize(self) -> None:
        """Mark this artifact as final, disallowing further modifications.

        This happens automatically when calling `log_artifact`.

        Returns:
            None
        """
        if self._final:
            return self._file_entries

        # mark final after all files are added
        self._final = True
        self._digest = self._manifest.digest()

    def json_encode(self) -> Dict[str, Any]:
        if not self._logged_artifact:
            raise ArtifactNotLoggedError(self, "json_encode")
        return util.artifact_to_json(self)

    def _ensure_can_add(self) -> None:
        if self._final:
            raise ArtifactFinalizedError(artifact=self)

    def _add_local_file(
        self, name: str, path: str, digest: Optional[B64MD5] = None
    ) -> ArtifactManifestEntry:
<<<<<<< HEAD
        digest = digest or md5_file_b64(path)
        size = os.path.getsize(path)
        name = util.to_forward_slash_path(name)

        # Verify that we have enough space to copy the file.
        reserve_bytes = env.get_minimum_free_space()
        filesystem.check_available_space(path, reserve=reserve_bytes, size=size)

=======
>>>>>>> a3cef8e6
        with tempfile.NamedTemporaryFile(dir=get_staging_dir(), delete=False) as f:
            staging_path = f.name
            shutil.copyfile(path, staging_path)
            os.chmod(staging_path, 0o400)

        entry = ArtifactManifestEntry(
            path=util.to_forward_slash_path(name),
            digest=digest or md5_file_b64(staging_path),
            size=os.path.getsize(staging_path),
            local_path=staging_path,
        )

        self._manifest.add_entry(entry)
        self._added_local_paths[path] = entry
        return entry


class ArtifactManifestV1(ArtifactManifest):
    @classmethod
    def version(cls) -> int:
        return 1

    @classmethod
    def from_manifest_json(cls, manifest_json: Dict) -> "ArtifactManifestV1":
        if manifest_json["version"] != cls.version():
            raise ValueError(
                "Expected manifest version 1, got %s" % manifest_json["version"]
            )

        storage_policy_name = manifest_json["storagePolicy"]
        storage_policy_config = manifest_json.get("storagePolicyConfig", {})
        storage_policy_cls = StoragePolicy.lookup_by_name(storage_policy_name)
        if storage_policy_cls is None:
            raise ValueError('Failed to find storage policy "%s"' % storage_policy_name)
        if not issubclass(storage_policy_cls, WandbStoragePolicy):
            raise ValueError(
                "No handler found for storage handler of type '%s'"
                % storage_policy_name
            )

        entries: Mapping[str, ArtifactManifestEntry]
        entries = {
            name: ArtifactManifestEntry(
                path=LogicalFilePathStr(name),
                digest=val["digest"],
                birth_artifact_id=val.get("birthArtifactID"),
                ref=val.get("ref"),
                size=val.get("size"),
                extra=val.get("extra"),
                local_path=val.get("local_path"),
            )
            for name, val in manifest_json["contents"].items()
        }

        return cls(storage_policy_cls.from_config(storage_policy_config), entries)

    def __init__(
        self,
        storage_policy: "WandbStoragePolicy",
        entries: Optional[Mapping[str, ArtifactManifestEntry]] = None,
    ) -> None:
        super().__init__(storage_policy, entries=entries)

    def to_manifest_json(self) -> Dict:
        """This is the JSON that's stored in wandb_manifest.json.

        If include_local is True we also include the local paths to files. This is
        used to represent an artifact that's waiting to be saved on the current
        system. We don't need to include the local paths in the artifact manifest
        contents.
        """
        contents = {}
        for entry in sorted(self.entries.values(), key=lambda k: k.path):
            json_entry: Dict[str, Any] = {
                "digest": entry.digest,
            }
            if entry.birth_artifact_id:
                json_entry["birthArtifactID"] = entry.birth_artifact_id
            if entry.ref:
                json_entry["ref"] = entry.ref
            if entry.extra:
                json_entry["extra"] = entry.extra
            if entry.size is not None:
                json_entry["size"] = entry.size
            contents[entry.path] = json_entry
        return {
            "version": self.__class__.version(),
            "storagePolicy": self.storage_policy.name(),
            "storagePolicyConfig": self.storage_policy.config() or {},
            "contents": contents,
        }

    def digest(self) -> HexMD5:
        hasher = _md5()
        hasher.update(b"wandb-artifact-manifest-v1\n")
        for name, entry in sorted(self.entries.items(), key=lambda kv: kv[0]):
            hasher.update(f"{name}:{entry.digest}\n".encode())
        return HexMD5(hasher.hexdigest())


class WandbStoragePolicy(StoragePolicy):
    @classmethod
    def name(cls) -> str:
        return "wandb-storage-policy-v1"

    @classmethod
    def from_config(cls, config: Dict) -> "WandbStoragePolicy":
        return cls(config=config)

    def __init__(
        self,
        config: Optional[Dict] = None,
        cache: Optional[ArtifactsCache] = None,
        api: Optional[InternalApi] = None,
    ) -> None:
        self._cache = cache or get_artifacts_cache()
        self._config = config or {}
        self._session = requests.Session()
        adapter = requests.adapters.HTTPAdapter(
            max_retries=_REQUEST_RETRY_STRATEGY,
            pool_connections=_REQUEST_POOL_CONNECTIONS,
            pool_maxsize=_REQUEST_POOL_MAXSIZE,
        )
        self._session.mount("http://", adapter)
        self._session.mount("https://", adapter)

        s3 = S3Handler()
        gcs = GCSHandler()
        http = HTTPHandler(self._session)
        https = HTTPHandler(self._session, scheme="https")
        artifact = WBArtifactHandler()
        local_artifact = WBLocalArtifactHandler()
        file_handler = LocalFileHandler()

        self._api = api or InternalApi()
        self._handler = MultiHandler(
            handlers=[
                s3,
                gcs,
                http,
                https,
                artifact,
                local_artifact,
                file_handler,
            ],
            default_handler=TrackingHandler(),
        )

    def config(self) -> Dict:
        return self._config

    def load_file(
        self,
        artifact: ArtifactInterface,
        manifest_entry: ArtifactManifestEntry,
    ) -> str:
        path, hit, cache_open = self._cache.check_md5_obj_path(
            B64MD5(manifest_entry.digest),  # TODO(spencerpearson): unsafe cast
            manifest_entry.size if manifest_entry.size is not None else 0,
        )
        if hit:
            return path

        response = self._session.get(
            self._file_url(self._api, artifact.entity, manifest_entry),
            auth=("api", self._api.api_key),
            stream=True,
        )
        response.raise_for_status()

        with cache_open(mode="wb") as file:
            for data in response.iter_content(chunk_size=16 * 1024):
                file.write(data)
        return path

    def store_reference(
        self,
        artifact: ArtifactInterface,
        path: Union[URIStr, FilePathStr],
        name: Optional[str] = None,
        checksum: bool = True,
        max_objects: Optional[int] = None,
    ) -> Sequence[ArtifactManifestEntry]:
        return self._handler.store_path(
            artifact, path, name=name, checksum=checksum, max_objects=max_objects
        )

    def load_reference(
        self,
        manifest_entry: ArtifactManifestEntry,
        local: bool = False,
    ) -> str:
        return self._handler.load_path(manifest_entry, local)

    def _file_url(
        self, api: InternalApi, entity_name: str, manifest_entry: ArtifactManifestEntry
    ) -> str:
        storage_layout = self._config.get("storageLayout", StorageLayout.V1)
        storage_region = self._config.get("storageRegion", "default")
        md5_hex = b64_to_hex_id(B64MD5(manifest_entry.digest))

        if storage_layout == StorageLayout.V1:
            return "{}/artifacts/{}/{}".format(
                api.settings("base_url"), entity_name, md5_hex
            )
        elif storage_layout == StorageLayout.V2:
            return "{}/artifactsV2/{}/{}/{}/{}".format(
                api.settings("base_url"),
                storage_region,
                entity_name,
                quote(
                    manifest_entry.birth_artifact_id
                    if manifest_entry.birth_artifact_id is not None
                    else ""
                ),
                md5_hex,
            )
        else:
            raise Exception(f"unrecognized storage layout: {storage_layout}")

    def store_file_sync(
        self,
        artifact_id: str,
        artifact_manifest_id: str,
        entry: ArtifactManifestEntry,
        preparer: "StepPrepare",
        progress_callback: Optional["progress.ProgressFn"] = None,
    ) -> bool:
        """Upload a file to the artifact store.

        Returns:
            True if the file was a duplicate (did not need to be uploaded),
            False if it needed to be uploaded or was a reference (nothing to dedupe).
        """
        resp = preparer.prepare_sync(
            {
                "artifactID": artifact_id,
                "artifactManifestID": artifact_manifest_id,
                "name": entry.path,
                "md5": entry.digest,
            }
        ).get()

        entry.birth_artifact_id = resp.birth_artifact_id
        if resp.upload_url is None:
            return True
        if entry.local_path is None:
            return False

        with open(entry.local_path, "rb") as file:
            # This fails if we don't send the first byte before the signed URL expires.
            self._api.upload_file_retry(
                resp.upload_url,
                file,
                progress_callback,
                extra_headers={
                    header.split(":", 1)[0]: header.split(":", 1)[1]
                    for header in (resp.upload_headers or {})
                },
            )
        self._write_cache(entry)

        return False

    async def store_file_async(
        self,
        artifact_id: str,
        artifact_manifest_id: str,
        entry: ArtifactManifestEntry,
        preparer: "StepPrepare",
        progress_callback: Optional["progress.ProgressFn"] = None,
    ) -> bool:
        """Async equivalent to `store_file_sync`."""
        resp = await preparer.prepare_async(
            {
                "artifactID": artifact_id,
                "artifactManifestID": artifact_manifest_id,
                "name": entry.path,
                "md5": entry.digest,
            }
        )

        entry.birth_artifact_id = resp.birth_artifact_id
        if resp.upload_url is None:
            return True
        if entry.local_path is None:
            return False

        with open(entry.local_path, "rb") as file:
            # This fails if we don't send the first byte before the signed URL expires.
            await self._api.upload_file_retry_async(
                resp.upload_url,
                file,
                progress_callback,
                extra_headers={
                    header.split(":", 1)[0]: header.split(":", 1)[1]
                    for header in (resp.upload_headers or {})
                },
            )

        self._write_cache(entry)

        return False

    def _write_cache(self, entry: ArtifactManifestEntry) -> None:
        if entry.local_path is None:
            return

        # Cache upon successful upload.
        _, hit, cache_open = self._cache.check_md5_obj_path(
            B64MD5(entry.digest),
            entry.size if entry.size is not None else 0,
        )
        if not hit:
            with cache_open() as f:
                shutil.copyfile(entry.local_path, f.name)


# Don't use this yet!
class __S3BucketPolicy(StoragePolicy):  # noqa: N801
    @classmethod
    def name(cls) -> str:
        return "wandb-s3-bucket-policy-v1"

    @classmethod
    def from_config(cls, config: Dict[str, str]) -> "__S3BucketPolicy":
        if "bucket" not in config:
            raise ValueError("Bucket name not found in config")
        return cls(config["bucket"])

    def __init__(self, bucket: str) -> None:
        self._bucket = bucket
        s3 = S3Handler(bucket)
        local = LocalFileHandler()

        self._handler = MultiHandler(
            handlers=[
                s3,
                local,
            ],
            default_handler=TrackingHandler(),
        )

    def config(self) -> Dict[str, str]:
        return {"bucket": self._bucket}

    def load_path(
        self,
        manifest_entry: ArtifactManifestEntry,
        local: bool = False,
    ) -> Union[URIStr, FilePathStr]:
        return self._handler.load_path(manifest_entry, local=local)

    def store_path(
        self,
        artifact: ArtifactInterface,
        path: Union[URIStr, FilePathStr],
        name: Optional[str] = None,
        checksum: bool = True,
        max_objects: Optional[int] = None,
    ) -> Sequence[ArtifactManifestEntry]:
        return self._handler.store_path(
            artifact, path, name=name, checksum=checksum, max_objects=max_objects
        )


class MultiHandler(StorageHandler):
    _handlers: Dict[str, StorageHandler]

    def __init__(
        self,
        handlers: Optional[List[StorageHandler]] = None,
        default_handler: Optional[StorageHandler] = None,
    ) -> None:
        self._handlers = {}
        self._default_handler = default_handler

        handlers = handlers or []
        for handler in handlers:
            self._handlers[handler.scheme] = handler

    @property
    def scheme(self) -> str:
        raise NotImplementedError

    def load_path(
        self,
        manifest_entry: ArtifactManifestEntry,
        local: bool = False,
    ) -> Union[URIStr, FilePathStr]:
        url = urlparse(manifest_entry.ref)
        if url.scheme not in self._handlers:
            if self._default_handler is not None:
                return self._default_handler.load_path(manifest_entry, local=local)
            raise ValueError(
                'No storage handler registered for scheme "%s"' % str(url.scheme)
            )
        return self._handlers[str(url.scheme)].load_path(manifest_entry, local=local)

    def store_path(
        self,
        artifact: ArtifactInterface,
        path: Union[URIStr, FilePathStr],
        name: Optional[str] = None,
        checksum: bool = True,
        max_objects: Optional[int] = None,
    ) -> Sequence[ArtifactManifestEntry]:
        url = urlparse(path)
        if url.scheme not in self._handlers:
            if self._default_handler is not None:
                return self._default_handler.store_path(
                    artifact,
                    path,
                    name=name,
                    checksum=checksum,
                    max_objects=max_objects,
                )
            raise ValueError(
                'No storage handler registered for scheme "%s"' % url.scheme
            )
        handler: StorageHandler
        handler = self._handlers[url.scheme]
        return handler.store_path(
            artifact, path, name=name, checksum=checksum, max_objects=max_objects
        )


class TrackingHandler(StorageHandler):
    def __init__(self, scheme: Optional[str] = None) -> None:
        """Track paths with no modification or special processing.

        Useful when paths being tracked are on file systems mounted at a standardized
        location.

        For example, if the data to track is located on an NFS share mounted on
        `/data`, then it is sufficient to just track the paths.
        """
        self._scheme = scheme or ""

    @property
    def scheme(self) -> str:
        return self._scheme

    def load_path(
        self,
        manifest_entry: ArtifactManifestEntry,
        local: bool = False,
    ) -> Union[URIStr, FilePathStr]:
        if local:
            # Likely a user error. The tracking handler is
            # oblivious to the underlying paths, so it has
            # no way of actually loading it.
            url = urlparse(manifest_entry.ref)
            raise ValueError(
                "Cannot download file at path %s, scheme %s not recognized"
                % (str(manifest_entry.ref), str(url.scheme))
            )
        # TODO(spencerpearson): should this go through util.to_native_slash_path
        # instead of just getting typecast?
        return FilePathStr(manifest_entry.path)

    def store_path(
        self,
        artifact: ArtifactInterface,
        path: Union[URIStr, FilePathStr],
        name: Optional[str] = None,
        checksum: bool = True,
        max_objects: Optional[int] = None,
    ) -> Sequence[ArtifactManifestEntry]:
        url = urlparse(path)
        if name is None:
            raise ValueError(
                'You must pass name="<entry_name>" when tracking references with unknown schemes. ref: %s'
                % path
            )
        termwarn(
            "Artifact references with unsupported schemes cannot be checksummed: %s"
            % path
        )
        name = LogicalFilePathStr(name or url.path[1:])  # strip leading slash
        return [ArtifactManifestEntry(path=name, ref=path, digest=path)]


DEFAULT_MAX_OBJECTS = 10000


class LocalFileHandler(StorageHandler):
    """Handles file:// references."""

    def __init__(self, scheme: Optional[str] = None) -> None:
        """Track files or directories on a local filesystem.

        Expand directories to create an entry for each file contained.
        """
        self._scheme = scheme or "file"
        self._cache = get_artifacts_cache()

    @property
    def scheme(self) -> str:
        return self._scheme

    def load_path(
        self,
        manifest_entry: ArtifactManifestEntry,
        local: bool = False,
    ) -> Union[URIStr, FilePathStr]:
        if manifest_entry.ref is None:
            raise ValueError(f"Cannot add path with no ref: {manifest_entry.path}")
        local_path = util.local_file_uri_to_path(str(manifest_entry.ref))
        if not os.path.exists(local_path):
            raise ValueError(
                "Local file reference: Failed to find file at path %s" % local_path
            )

        path, hit, cache_open = self._cache.check_md5_obj_path(
            B64MD5(manifest_entry.digest),  # TODO(spencerpearson): unsafe cast
            manifest_entry.size if manifest_entry.size is not None else 0,
        )
        if hit:
            return path

        md5 = md5_file_b64(local_path)
        if md5 != manifest_entry.digest:
            raise ValueError(
                "Local file reference: Digest mismatch for path %s: expected %s but found %s"
                % (local_path, manifest_entry.digest, md5)
            )

        filesystem.mkdir_exists_ok(os.path.dirname(path))

        with cache_open() as f:
            shutil.copy(local_path, f.name)
        return path

    def store_path(
        self,
        artifact: ArtifactInterface,
        path: Union[URIStr, FilePathStr],
        name: Optional[str] = None,
        checksum: bool = True,
        max_objects: Optional[int] = None,
    ) -> Sequence[ArtifactManifestEntry]:
        local_path = util.local_file_uri_to_path(path)
        max_objects = max_objects or DEFAULT_MAX_OBJECTS
        # We have a single file or directory
        # Note, we follow symlinks for files contained within the directory
        entries = []

        def md5(path: str) -> B64MD5:
            return (
                md5_file_b64(path)
                if checksum
                else md5_string(str(os.stat(path).st_size))
            )

        if os.path.isdir(local_path):
            i = 0
            start_time = time.time()
            if checksum:
                termlog(
                    'Generating checksum for up to %i files in "%s"...\n'
                    % (max_objects, local_path),
                    newline=False,
                )
            for root, _, files in os.walk(local_path):
                for sub_path in files:
                    i += 1
                    if i > max_objects:
                        raise ValueError(
                            "Exceeded %i objects tracked, pass max_objects to add_reference"
                            % max_objects
                        )
                    physical_path = os.path.join(root, sub_path)
                    # TODO(spencerpearson): this is not a "logical path" in the sense that
                    # `util.to_forward_slash_path` returns a "logical path"; it's a relative path
                    # **on the local filesystem**.
                    logical_path = os.path.relpath(physical_path, start=local_path)
                    if name is not None:
                        logical_path = os.path.join(name, logical_path)

                    entry = ArtifactManifestEntry(
                        path=LogicalFilePathStr(logical_path),
                        ref=FilePathStr(os.path.join(path, logical_path)),
                        size=os.path.getsize(physical_path),
                        digest=md5(physical_path),
                    )
                    entries.append(entry)
            if checksum:
                termlog("Done. %.1fs" % (time.time() - start_time), prefix=False)
        elif os.path.isfile(local_path):
            name = name or os.path.basename(local_path)
            entry = ArtifactManifestEntry(
                path=LogicalFilePathStr(name),
                ref=path,
                size=os.path.getsize(local_path),
                digest=md5(local_path),
            )
            entries.append(entry)
        else:
            # TODO: update error message if we don't allow directories.
            raise ValueError('Path "%s" must be a valid file or directory path' % path)
        return entries


class S3Handler(StorageHandler):
    _s3: Optional["boto3.resources.base.ServiceResource"]
    _scheme: str
    _versioning_enabled: Optional[bool]

    def __init__(self, scheme: Optional[str] = None) -> None:
        self._scheme = scheme or "s3"
        self._s3 = None
        self._versioning_enabled = None
        self._cache = get_artifacts_cache()

    @property
    def scheme(self) -> str:
        return self._scheme

    def init_boto(self) -> "boto3.resources.base.ServiceResource":
        if self._s3 is not None:
            return self._s3
        boto: "boto3" = util.get_module(
            "boto3",
            required="s3:// references requires the boto3 library, run pip install wandb[aws]",
            lazy=False,
        )
        self._s3 = boto.session.Session().resource(
            "s3",
            endpoint_url=os.getenv("AWS_S3_ENDPOINT_URL"),
            region_name=os.getenv("AWS_REGION"),
        )
        self._botocore = util.get_module("botocore")
        return self._s3

    def _parse_uri(self, uri: str) -> Tuple[str, str, Optional[str]]:
        url = urlparse(uri)
        query = dict(parse_qsl(url.query))

        bucket = url.netloc
        key = url.path[1:]  # strip leading slash
        version = query.get("versionId")

        return bucket, key, version

    def versioning_enabled(self, bucket: str) -> bool:
        self.init_boto()
        assert self._s3 is not None  # mypy: unwraps optionality
        if self._versioning_enabled is not None:
            return self._versioning_enabled
        res = self._s3.BucketVersioning(bucket)
        self._versioning_enabled = res.status == "Enabled"
        return self._versioning_enabled

    def load_path(
        self,
        manifest_entry: ArtifactManifestEntry,
        local: bool = False,
    ) -> Union[URIStr, FilePathStr]:
        if not local:
            assert manifest_entry.ref is not None
            return manifest_entry.ref

        assert manifest_entry.ref is not None

        path, hit, cache_open = self._cache.check_etag_obj_path(
            URIStr(manifest_entry.ref),
            ETag(manifest_entry.digest),  # TODO(spencerpearson): unsafe cast
            manifest_entry.size if manifest_entry.size is not None else 0,
        )
        if hit:
            return path

        self.init_boto()
        assert self._s3 is not None  # mypy: unwraps optionality
        bucket, key, _ = self._parse_uri(manifest_entry.ref)
        version = manifest_entry.extra.get("versionID")

        extra_args = {}
        if version is None:
            # We don't have version information so just get the latest version
            # and fallback to listing all versions if we don't have a match.
            obj = self._s3.Object(bucket, key)
            etag = self._etag_from_obj(obj)
            if etag != manifest_entry.digest:
                if self.versioning_enabled(bucket):
                    # Fallback to listing versions
                    obj = None
                    object_versions = self._s3.Bucket(bucket).object_versions.filter(
                        Prefix=key
                    )
                    for object_version in object_versions:
                        if (
                            manifest_entry.extra.get("etag")
                            == object_version.e_tag[1:-1]
                        ):
                            obj = object_version.Object()
                            extra_args["VersionId"] = object_version.version_id
                            break
                    if obj is None:
                        raise ValueError(
                            "Couldn't find object version for %s/%s matching etag %s"
                            % (bucket, key, manifest_entry.extra.get("etag"))
                        )
                else:
                    raise ValueError(
                        "Digest mismatch for object %s: expected %s but found %s"
                        % (manifest_entry.ref, manifest_entry.digest, etag)
                    )
        else:
            obj = self._s3.ObjectVersion(bucket, key, version).Object()
            extra_args["VersionId"] = version

        with cache_open(mode="wb") as f:
            obj.download_fileobj(f, ExtraArgs=extra_args)
        return path

    def store_path(
        self,
        artifact: ArtifactInterface,
        path: Union[URIStr, FilePathStr],
        name: Optional[str] = None,
        checksum: bool = True,
        max_objects: Optional[int] = None,
    ) -> Sequence[ArtifactManifestEntry]:
        self.init_boto()
        assert self._s3 is not None  # mypy: unwraps optionality

        # The passed in path might have query string parameters.
        # We only need to care about a subset, like version, when
        # parsing. Once we have that, we can store the rest of the
        # metadata in the artifact entry itself.
        bucket, key, version = self._parse_uri(path)
        path = URIStr(f"{self.scheme}://{bucket}/{key}")
        if not self.versioning_enabled(bucket) and version:
            raise ValueError(
                f"Specifying a versionId is not valid for s3://{bucket} as it does not have versioning enabled."
            )

        max_objects = max_objects or DEFAULT_MAX_OBJECTS
        if not checksum:
            return [
                ArtifactManifestEntry(
                    path=LogicalFilePathStr(name or key), ref=path, digest=path
                )
            ]

        # If an explicit version is specified, use that. Otherwise, use the head version.
        objs = (
            [self._s3.ObjectVersion(bucket, key, version).Object()]
            if version
            else [self._s3.Object(bucket, key)]
        )
        start_time = None
        multi = False
        try:
            objs[0].load()
            # S3 doesn't have real folders, however there are cases where the folder key has a valid file which will not
            # trigger a recursive upload.
            # we should check the object's metadata says it is a directory and do a multi file upload if it is
            if "x-directory" in objs[0].content_type:
                multi = True
        except self._botocore.exceptions.ClientError as e:
            if e.response["Error"]["Code"] == "404":
                multi = True
            else:
                raise CommError(
                    "Unable to connect to S3 (%s): %s"
                    % (e.response["Error"]["Code"], e.response["Error"]["Message"])
                )
        if multi:
            start_time = time.time()
            termlog(
                'Generating checksum for up to %i objects with prefix "%s"... '
                % (max_objects, key),
                newline=False,
            )
            objs = self._s3.Bucket(bucket).objects.filter(Prefix=key).limit(max_objects)
        # Weird iterator scoping makes us assign this to a local function
        size = self._size_from_obj
        entries = [
            self._entry_from_obj(obj, path, name, prefix=key, multi=multi)
            for obj in objs
            if size(obj) > 0
        ]
        if start_time is not None:
            termlog("Done. %.1fs" % (time.time() - start_time), prefix=False)
        if len(entries) > max_objects:
            raise ValueError(
                "Exceeded %i objects tracked, pass max_objects to add_reference"
                % max_objects
            )
        return entries

    def _size_from_obj(self, obj: "boto3.s3.Object") -> int:
        # ObjectSummary has size, Object has content_length
        size: int
        if hasattr(obj, "size"):
            size = obj.size
        else:
            size = obj.content_length
        return size

    def _entry_from_obj(
        self,
        obj: "boto3.s3.Object",
        path: str,
        name: Optional[str] = None,
        prefix: str = "",
        multi: bool = False,
    ) -> ArtifactManifestEntry:
        """Create an ArtifactManifestEntry from an S3 object.

        Arguments:
            obj: The S3 object
            path: The S3-style path (e.g.: "s3://bucket/file.txt")
            name: The user assigned name, or None if not specified
            prefix: The prefix to add (will be the same as `path` for directories)
            multi: Whether or not this is a multi-object add.
        """
        bucket, key, _ = self._parse_uri(path)

        # Always use posix paths, since that's what S3 uses.
        posix_key = pathlib.PurePosixPath(obj.key)  # the bucket key
        posix_path = pathlib.PurePosixPath(bucket) / pathlib.PurePosixPath(
            key
        )  # the path, with the scheme stripped
        posix_prefix = pathlib.PurePosixPath(prefix)  # the prefix, if adding a prefix
        posix_name = pathlib.PurePosixPath(name or "")
        posix_ref = posix_path

        if name is None:
            # We're adding a directory (prefix), so calculate a relative path.
            if str(posix_prefix) in str(posix_key) and posix_prefix != posix_key:
                posix_name = posix_key.relative_to(posix_prefix)
                posix_ref = posix_path / posix_name
            else:
                posix_name = pathlib.PurePosixPath(posix_key.name)
                posix_ref = posix_path
        elif multi:
            # We're adding a directory with a name override.
            relpath = posix_key.relative_to(posix_prefix)
            posix_name = posix_name / relpath
            posix_ref = posix_path / relpath
        return ArtifactManifestEntry(
            path=LogicalFilePathStr(str(posix_name)),
            ref=URIStr(f"{self.scheme}://{str(posix_ref)}"),
            digest=ETag(self._etag_from_obj(obj)),
            size=self._size_from_obj(obj),
            extra=self._extra_from_obj(obj),
        )

    @staticmethod
    def _etag_from_obj(obj: "boto3.s3.Object") -> ETag:
        etag: ETag
        etag = obj.e_tag[1:-1]  # escape leading and trailing quote
        return etag

    @staticmethod
    def _extra_from_obj(obj: "boto3.s3.Object") -> Dict[str, str]:
        extra = {
            "etag": obj.e_tag[1:-1],  # escape leading and trailing quote
        }
        # ObjectSummary will never have version_id
        if hasattr(obj, "version_id") and obj.version_id != "null":
            extra["versionID"] = obj.version_id
        return extra

    @staticmethod
    def _content_addressed_path(md5: str) -> FilePathStr:
        # TODO: is this the structure we want? not at all human
        # readable, but that's probably OK. don't want people
        # poking around in the bucket
        return FilePathStr(
            "wandb/%s" % base64.b64encode(md5.encode("ascii")).decode("ascii")
        )


class GCSHandler(StorageHandler):
    _client: Optional["gcs_module.client.Client"]
    _versioning_enabled: Optional[bool]

    def __init__(self, scheme: Optional[str] = None) -> None:
        self._scheme = scheme or "gs"
        self._client = None
        self._versioning_enabled = None
        self._cache = get_artifacts_cache()

    def versioning_enabled(self, bucket_path: str) -> bool:
        if self._versioning_enabled is not None:
            return self._versioning_enabled
        self.init_gcs()
        assert self._client is not None  # mypy: unwraps optionality
        bucket = self._client.bucket(bucket_path)
        bucket.reload()
        self._versioning_enabled = bucket.versioning_enabled
        return self._versioning_enabled

    @property
    def scheme(self) -> str:
        return self._scheme

    def init_gcs(self) -> "gcs_module.client.Client":
        if self._client is not None:
            return self._client
        storage = util.get_module(
            "google.cloud.storage",
            required="gs:// references requires the google-cloud-storage library, run pip install wandb[gcp]",
        )
        self._client = storage.Client()
        return self._client

    def _parse_uri(self, uri: str) -> Tuple[str, str, Optional[str]]:
        url = urlparse(uri)
        bucket = url.netloc
        key = url.path[1:]
        version = url.fragment if url.fragment else None
        return bucket, key, version

    def load_path(
        self,
        manifest_entry: ArtifactManifestEntry,
        local: bool = False,
    ) -> Union[URIStr, FilePathStr]:
        if not local:
            assert manifest_entry.ref is not None
            return manifest_entry.ref

        path, hit, cache_open = self._cache.check_md5_obj_path(
            B64MD5(manifest_entry.digest),  # TODO(spencerpearson): unsafe cast
            manifest_entry.size if manifest_entry.size is not None else 0,
        )
        if hit:
            return path

        self.init_gcs()
        assert self._client is not None  # mypy: unwraps optionality
        assert manifest_entry.ref is not None
        bucket, key, _ = self._parse_uri(manifest_entry.ref)
        version = manifest_entry.extra.get("versionID")

        obj = None
        # First attempt to get the generation specified, this will return None if versioning is not enabled
        if version is not None:
            obj = self._client.bucket(bucket).get_blob(key, generation=version)

        if obj is None:
            # Object versioning is disabled on the bucket, so just get
            # the latest version and make sure the MD5 matches.
            obj = self._client.bucket(bucket).get_blob(key)
            if obj is None:
                raise ValueError(
                    "Unable to download object %s with generation %s"
                    % (manifest_entry.ref, version)
                )
            md5 = obj.md5_hash
            if md5 != manifest_entry.digest:
                raise ValueError(
                    "Digest mismatch for object %s: expected %s but found %s"
                    % (manifest_entry.ref, manifest_entry.digest, md5)
                )

        with cache_open(mode="wb") as f:
            obj.download_to_file(f)
        return path

    def store_path(
        self,
        artifact: ArtifactInterface,
        path: Union[URIStr, FilePathStr],
        name: Optional[str] = None,
        checksum: bool = True,
        max_objects: Optional[int] = None,
    ) -> Sequence[ArtifactManifestEntry]:
        self.init_gcs()
        assert self._client is not None  # mypy: unwraps optionality

        # After parsing any query params / fragments for additional context,
        # such as version identifiers, pare down the path to just the bucket
        # and key.
        bucket, key, version = self._parse_uri(path)
        path = URIStr(f"{self.scheme}://{bucket}/{key}")
        max_objects = max_objects or DEFAULT_MAX_OBJECTS
        if not self.versioning_enabled(bucket) and version:
            raise ValueError(
                f"Specifying a versionId is not valid for s3://{bucket} as it does not have versioning enabled."
            )

        if not checksum:
            return [
                ArtifactManifestEntry(
                    path=LogicalFilePathStr(name or key), ref=path, digest=path
                )
            ]

        start_time = None
        obj = self._client.bucket(bucket).get_blob(key, generation=version)
        multi = obj is None
        if multi:
            start_time = time.time()
            termlog(
                'Generating checksum for up to %i objects with prefix "%s"... '
                % (max_objects, key),
                newline=False,
            )
            objects = self._client.bucket(bucket).list_blobs(
                prefix=key, max_results=max_objects
            )
        else:
            objects = [obj]

        entries = [
            self._entry_from_obj(obj, path, name, prefix=key, multi=multi)
            for obj in objects
        ]
        if start_time is not None:
            termlog("Done. %.1fs" % (time.time() - start_time), prefix=False)
        if len(entries) > max_objects:
            raise ValueError(
                "Exceeded %i objects tracked, pass max_objects to add_reference"
                % max_objects
            )
        return entries

    def _entry_from_obj(
        self,
        obj: "gcs_module.blob.Blob",
        path: str,
        name: Optional[str] = None,
        prefix: str = "",
        multi: bool = False,
    ) -> ArtifactManifestEntry:
        """Create an ArtifactManifestEntry from a GCS object.

        Arguments:
            obj: The GCS object
            path: The GCS-style path (e.g.: "gs://bucket/file.txt")
            name: The user assigned name, or None if not specified
            prefix: The prefix to add (will be the same as `path` for directories)
            multi: Whether or not this is a multi-object add.
        """
        bucket, key, _ = self._parse_uri(path)

        # Always use posix paths, since that's what S3 uses.
        posix_key = pathlib.PurePosixPath(obj.name)  # the bucket key
        posix_path = pathlib.PurePosixPath(bucket) / pathlib.PurePosixPath(
            key
        )  # the path, with the scheme stripped
        posix_prefix = pathlib.PurePosixPath(prefix)  # the prefix, if adding a prefix
        posix_name = pathlib.PurePosixPath(name or "")
        posix_ref = posix_path

        if name is None:
            # We're adding a directory (prefix), so calculate a relative path.
            if str(posix_prefix) in str(posix_key) and posix_prefix != posix_key:
                posix_name = posix_key.relative_to(posix_prefix)
                posix_ref = posix_path / posix_name
            else:
                posix_name = pathlib.PurePosixPath(posix_key.name)
                posix_ref = posix_path
        elif multi:
            # We're adding a directory with a name override.
            relpath = posix_key.relative_to(posix_prefix)
            posix_name = posix_name / relpath
            posix_ref = posix_path / relpath
        return ArtifactManifestEntry(
            path=LogicalFilePathStr(str(posix_name)),
            ref=URIStr(f"{self.scheme}://{str(posix_ref)}"),
            digest=obj.md5_hash,
            size=obj.size,
            extra=self._extra_from_obj(obj),
        )

    @staticmethod
    def _extra_from_obj(obj: "gcs_module.blob.Blob") -> Dict[str, str]:
        return {
            "etag": obj.etag,
            "versionID": obj.generation,
        }

    @staticmethod
    def _content_addressed_path(md5: str) -> FilePathStr:
        # TODO: is this the structure we want? not at all human
        # readable, but that's probably OK. don't want people
        # poking around in the bucket
        return FilePathStr(
            "wandb/%s" % base64.b64encode(md5.encode("ascii")).decode("ascii")
        )


class HTTPHandler(StorageHandler):
    def __init__(self, session: requests.Session, scheme: Optional[str] = None) -> None:
        self._scheme = scheme or "http"
        self._cache = get_artifacts_cache()
        self._session = session

    @property
    def scheme(self) -> str:
        return self._scheme

    def load_path(
        self,
        manifest_entry: ArtifactManifestEntry,
        local: bool = False,
    ) -> Union[URIStr, FilePathStr]:
        if not local:
            assert manifest_entry.ref is not None
            return manifest_entry.ref

        assert manifest_entry.ref is not None

        path, hit, cache_open = self._cache.check_etag_obj_path(
            URIStr(manifest_entry.ref),
            ETag(manifest_entry.digest),  # TODO(spencerpearson): unsafe cast
            manifest_entry.size if manifest_entry.size is not None else 0,
        )
        if hit:
            return path

        response = self._session.get(manifest_entry.ref, stream=True)
        response.raise_for_status()

        digest: Optional[Union[ETag, FilePathStr, URIStr]]
        digest, size, extra = self._entry_from_headers(response.headers)
        digest = digest or manifest_entry.ref
        if manifest_entry.digest != digest:
            raise ValueError(
                "Digest mismatch for url %s: expected %s but found %s"
                % (manifest_entry.ref, manifest_entry.digest, digest)
            )

        with cache_open(mode="wb") as file:
            for data in response.iter_content(chunk_size=16 * 1024):
                file.write(data)
        return path

    def store_path(
        self,
        artifact: ArtifactInterface,
        path: Union[URIStr, FilePathStr],
        name: Optional[str] = None,
        checksum: bool = True,
        max_objects: Optional[int] = None,
    ) -> Sequence[ArtifactManifestEntry]:
        name = LogicalFilePathStr(name or os.path.basename(path))
        if not checksum:
            return [ArtifactManifestEntry(path=name, ref=path, digest=path)]

        with self._session.get(path, stream=True) as response:
            response.raise_for_status()
            digest: Optional[Union[ETag, FilePathStr, URIStr]]
            digest, size, extra = self._entry_from_headers(response.headers)
            digest = digest or path
        return [
            ArtifactManifestEntry(
                path=name, ref=path, digest=digest, size=size, extra=extra
            )
        ]

    def _entry_from_headers(
        self, headers: requests.structures.CaseInsensitiveDict
    ) -> Tuple[Optional[ETag], Optional[int], Dict[str, str]]:
        response_headers = {k.lower(): v for k, v in headers.items()}
        size = None
        if response_headers.get("content-length", None):
            size = int(response_headers["content-length"])

        digest = response_headers.get("etag", None)
        extra = {}
        if digest:
            extra["etag"] = digest
        if digest and digest[:1] == '"' and digest[-1:] == '"':
            digest = digest[1:-1]  # trim leading and trailing quotes around etag
        return digest, size, extra


class WBArtifactHandler(StorageHandler):
    """Handles loading and storing Artifact reference-type files."""

    _client: Optional[PublicApi]

    def __init__(self) -> None:
        self._scheme = "wandb-artifact"
        self._cache = get_artifacts_cache()
        self._client = None

    @property
    def scheme(self) -> str:
        """Scheme this handler applies to."""
        return self._scheme

    @property
    def client(self) -> PublicApi:
        if self._client is None:
            self._client = PublicApi()
        return self._client

    def load_path(
        self,
        manifest_entry: ArtifactManifestEntry,
        local: bool = False,
    ) -> Union[URIStr, FilePathStr]:
        """Load the file in the specified artifact given its corresponding entry.

        Download the referenced artifact; create and return a new symlink to the caller.

        Arguments:
            manifest_entry (ArtifactManifestEntry): The index entry to load

        Returns:
            (os.PathLike): A path to the file represented by `index_entry`
        """
        # We don't check for cache hits here. Since we have 0 for size (since this
        # is a cross-artifact reference which and we've made the choice to store 0
        # in the size field), we can't confirm if the file is complete. So we just
        # rely on the dep_artifact entry's download() method to do its own cache
        # check.

        # Parse the reference path and download the artifact if needed
        artifact_id = util.host_from_path(manifest_entry.ref)
        artifact_file_path = util.uri_from_path(manifest_entry.ref)

        dep_artifact = PublicArtifact.from_id(hex_to_b64_id(artifact_id), self.client)
        link_target_path: FilePathStr
        if local:
            link_target_path = dep_artifact.get_path(artifact_file_path).download()
        else:
            link_target_path = dep_artifact.get_path(artifact_file_path).ref_target()

        return link_target_path

    def store_path(
        self,
        artifact: ArtifactInterface,
        path: Union[URIStr, FilePathStr],
        name: Optional[str] = None,
        checksum: bool = True,
        max_objects: Optional[int] = None,
    ) -> Sequence[ArtifactManifestEntry]:
        """Store the file or directory at the given path into the specified artifact.

        Recursively resolves the reference until the result is a concrete asset.

        Arguments:
            artifact: The artifact doing the storing path (str): The path to store name
            (str): If specified, the logical name that should map to `path`

        Returns:
            (list[ArtifactManifestEntry]): A list of manifest entries to store within
            the artifact
        """
        # Recursively resolve the reference until a concrete asset is found
        # TODO: Consider resolving server-side for performance improvements.
        while path is not None and urlparse(path).scheme == self._scheme:
            artifact_id = util.host_from_path(path)
            artifact_file_path = util.uri_from_path(path)
            target_artifact = PublicArtifact.from_id(
                hex_to_b64_id(artifact_id), self.client
            )

            # this should only have an effect if the user added the reference by url
            # string directly (in other words they did not already load the artifact into ram.)
            target_artifact._load_manifest()

            entry = target_artifact._manifest.get_entry_by_path(artifact_file_path)
            path = entry.ref

        # Create the path reference
        path = URIStr(
            "{}://{}/{}".format(
                self._scheme,
                b64_to_hex_id(target_artifact.id),
                artifact_file_path,
            )
        )

        # Return the new entry
        return [
            ArtifactManifestEntry(
                path=LogicalFilePathStr(name or os.path.basename(path)),
                ref=path,
                size=0,
                digest=entry.digest,
            )
        ]


class WBLocalArtifactHandler(StorageHandler):
    """Handles loading and storing Artifact reference-type files."""

    _client: Optional[PublicApi]

    def __init__(self) -> None:
        self._scheme = "wandb-client-artifact"
        self._cache = get_artifacts_cache()

    @property
    def scheme(self) -> str:
        """Scheme this handler applies to."""
        return self._scheme

    def load_path(
        self,
        manifest_entry: ArtifactManifestEntry,
        local: bool = False,
    ) -> Union[URIStr, FilePathStr]:
        raise NotImplementedError(
            "Should not be loading a path for an artifact entry with unresolved client id."
        )

    def store_path(
        self,
        artifact: ArtifactInterface,
        path: Union[URIStr, FilePathStr],
        name: Optional[str] = None,
        checksum: bool = True,
        max_objects: Optional[int] = None,
    ) -> Sequence[ArtifactManifestEntry]:
        """Store the file or directory at the given path within the specified artifact.

        Arguments:
            artifact: The artifact doing the storing
            path (str): The path to store
            name (str): If specified, the logical name that should map to `path`

        Returns:
            (list[ArtifactManifestEntry]): A list of manifest entries to store within the artifact
        """
        client_id = util.host_from_path(path)
        target_path = util.uri_from_path(path)
        target_artifact = self._cache.get_client_artifact(client_id)
        if not isinstance(target_artifact, Artifact):
            raise RuntimeError("Local Artifact not found - invalid reference")
        target_entry = target_artifact._manifest.entries[target_path]
        if target_entry is None:
            raise RuntimeError("Local entry not found - invalid reference")

        # Return the new entry
        return [
            ArtifactManifestEntry(
                path=LogicalFilePathStr(name or os.path.basename(path)),
                ref=path,
                size=0,
                digest=target_entry.digest,
            )
        ]


class _ArtifactVersionType(Type):
    name = "artifactVersion"
    types = [Artifact, PublicArtifact]


TypeRegistry.add(_ArtifactVersionType)<|MERGE_RESOLUTION|>--- conflicted
+++ resolved
@@ -719,17 +719,10 @@
     def _add_local_file(
         self, name: str, path: str, digest: Optional[B64MD5] = None
     ) -> ArtifactManifestEntry:
-<<<<<<< HEAD
-        digest = digest or md5_file_b64(path)
-        size = os.path.getsize(path)
-        name = util.to_forward_slash_path(name)
-
         # Verify that we have enough space to copy the file.
         reserve_bytes = env.get_minimum_free_space()
         filesystem.check_available_space(path, reserve=reserve_bytes, size=size)
 
-=======
->>>>>>> a3cef8e6
         with tempfile.NamedTemporaryFile(dir=get_staging_dir(), delete=False) as f:
             staging_path = f.name
             shutil.copyfile(path, staging_path)
