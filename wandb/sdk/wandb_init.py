--- conflicted
+++ resolved
@@ -544,18 +544,9 @@
                     run._set_yanked_version_message(check.yank_message)
             run._on_init()
 
-<<<<<<< HEAD
             if s.resume_from_checkpoint:
                 run._checkpoint = s.resume_from_checkpoint
 
-            # Using GitRepo() blocks & can be slow, depending on user's current git setup.
-            # We don't want to block run initialization/start request, so populate run's git
-            # info beforehand.
-            if not s.disable_git:
-                run._populate_git_info()
-
-=======
->>>>>>> 6e75c9ad
         if not s._offline:
             logger.info("communicating run to backend with 30 second timeout")
             ret = backend.interface.communicate_run(run, timeout=30)
