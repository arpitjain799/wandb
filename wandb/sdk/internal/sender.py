#
# -*- coding: utf-8 -*-
"""
sender.
"""

from __future__ import print_function

from collections import defaultdict
from datetime import datetime
import json
import logging
import os
import time
from typing import Any, Dict, Generator, List, NewType, Optional, Tuple
from typing import cast, TYPE_CHECKING

from pkg_resources import parse_version
import requests
from six.moves import queue
from six.moves.queue import Queue
import wandb
from wandb import util
from wandb.filesync.dir_watcher import DirWatcher
from wandb.proto import wandb_internal_pb2

from . import artifacts
from . import file_stream
from . import internal_api
from . import update
from .file_pusher import FilePusher
from .settings_static import SettingsDict, SettingsStatic
from ..interface import interface
from ..interface.interface_queue import InterfaceQueue
from ..lib import config_util, filenames, proto_util, telemetry


if TYPE_CHECKING:
    from wandb.proto.wandb_internal_pb2 import (
        ArtifactRecord,
        HttpResponse,
        LocalInfo,
        Record,
        Result,
        RunExitResult,
        RunRecord,
    )


logger = logging.getLogger(__name__)


DictWithValues = NewType("DictWithValues", Dict[str, Any])
DictNoValues = NewType("DictNoValues", Dict[str, Any])


def _framework_priority(
    imp: telemetry.TelemetryImports,
) -> Generator[Tuple[bool, str], None, None]:
    yield imp.lightgbm, "lightgbm"
    yield imp.catboost, "catboost"
    yield imp.xgboost, "xgboost"
    yield imp.transformers_huggingface, "huggingface"
    yield imp.pytorch_ignite, "ignite"
    yield imp.pytorch_lightning, "lightning"
    yield imp.fastai, "fastai"
    yield imp.torch, "torch"
    yield imp.keras, "keras"
    yield imp.tensorflow, "tensorflow"
    yield imp.sklearn, "sklearn"


class ResumeState:
    resumed: bool
    step: int
    history: int
    events: int
    output: int
    runtime: int
    wandb_runtime: Optional[int]
    summary: Optional[Dict[str, Any]]
    config: Optional[Dict[str, Any]]

    def __init__(self) -> None:
        self.resumed = False
        self.step = 0
        self.history = 0
        self.events = 0
        self.output = 0
        self.runtime = 0
        # wandb_runtime is the canonical runtime (stored in summary._wandb.runtime)
        self.wandb_runtime = None
        self.summary = None
        self.config = None

    def __str__(self) -> str:
        obj = ",".join(map(lambda it: f"{it[0]}={it[1]}", vars(self).items()))
        return f"ResumeState({obj})"


class SendManager(object):

    _settings: SettingsStatic
    _record_q: "Queue[Record]"
    _result_q: "Queue[Result]"
    _interface: InterfaceQueue
    _api_settings: Dict[str, str]
    _partial_output: Dict[str, str]

    _telemetry_obj: telemetry.TelemetryRecord
    _fs: "Optional[file_stream.FileStreamApi]"
    _run: "Optional[RunRecord]"
    _entity: "Optional[str]"
    _project: "Optional[str]"
    _exit_sync_uuid: "Optional[str]"
    _dir_watcher: "Optional[DirWatcher]"
    _pusher: "Optional[FilePusher]"
    _exit_result: "Optional[RunExitResult]"
    _resume_state: ResumeState
    _cached_server_info: Dict[str, Any]
    _cached_viewer: Dict[str, Any]

    def __init__(
        self,
        settings: SettingsStatic,
        record_q: "Queue[Record]",
        result_q: "Queue[Result]",
        interface: InterfaceQueue,
    ) -> None:
        self._settings = settings
        self._record_q = record_q
        self._result_q = result_q
        self._interface = interface

        self._fs = None
        self._pusher = None
        self._dir_watcher = None

        # State updated by login
        self._entity = None
        self._flags = None

        # State updated by wandb.init
        self._run = None
        self._project = None

        # keep track of config from key/val updates
        self._consolidated_config: DictNoValues = cast(DictNoValues, dict())
        self._start_time: int = 0
        self._telemetry_obj = telemetry.TelemetryRecord()
        self._config_metric_pbdict_list: List[Dict[int, Any]] = []
        self._metadata_summary: Dict[str, Any] = defaultdict()
        self._cached_summary: Dict[str, Any] = dict()
        self._config_metric_index_dict: Dict[str, int] = {}
        self._config_metric_dict: Dict[str, wandb_internal_pb2.MetricRecord] = {}

        self._cached_server_info = dict()
        self._cached_viewer = dict()

        # State updated by resuming
        self._resume_state = ResumeState()

        # State added when run_exit needs results
        self._exit_sync_uuid = None

        # State added when run_exit is complete
        self._exit_result = None

        self._api = internal_api.Api(
            default_settings=settings, retry_callback=self.retry_callback
        )
        self._api_settings = dict()

        # queue filled by retry_callback
        self._retry_q: "Queue[HttpResponse]" = queue.Queue()

        # do we need to debounce?
        self._config_needs_debounce: bool = False

        # TODO(jhr): do something better, why do we need to send full lines?
        self._partial_output = dict()

        self._exit_code = 0

    @classmethod
    def setup(cls, root_dir: str) -> "SendManager":
        """This is a helper class method to setup a standalone SendManager.
        Currently we're using this primarily for `sync.py`.
        """
        files_dir = os.path.join(root_dir, "files")
        sd: SettingsDict = dict(
            files_dir=files_dir,
            root_dir=root_dir,
            _start_time=0,
            git_remote=None,
            resume=None,
            program=None,
            ignore_globs=(),
            run_id=None,
            entity=None,
            project=None,
            run_group=None,
            job_type=None,
            run_tags=None,
            run_name=None,
            run_notes=None,
            save_code=None,
            email=None,
            silent=None,
        )
        settings = SettingsStatic(sd)
        record_q: "Queue[Record]" = queue.Queue()
        result_q: "Queue[Result]" = queue.Queue()
        publish_interface = InterfaceQueue(record_q=record_q)
        return SendManager(
            settings=settings,
            record_q=record_q,
            result_q=result_q,
            interface=publish_interface,
        )

    def __len__(self) -> int:
        return self._record_q.qsize()

    def retry_callback(self, status: int, response_text: str) -> None:
        response = wandb_internal_pb2.HttpResponse()
        response.http_status_code = status
        response.http_response_text = response_text
        self._retry_q.put(response)

    def send(self, record: "Record") -> None:
        record_type = record.WhichOneof("record_type")
        assert record_type
        handler_str = "send_" + record_type
        send_handler = getattr(self, handler_str, None)
        # Don't log output to reduce log noise
        if record_type not in {"output", "request"}:
            logger.debug("send: {}".format(record_type))
        assert send_handler, "unknown send handler: {}".format(handler_str)
        send_handler(record)

    def send_preempting(self, record: "Record") -> None:
        if self._fs:
            self._fs.enqueue_preempting()

<<<<<<< HEAD
    def send_checkpoint(self, record):
        self.debounce()  # flush config updates, if any, before logging checkpoint
        if self._fs:
            self._fs.log_checkpoint(record.checkpoint.name, record.checkpoint.overwrite)

    def send_request(self, record):
=======
    def send_request(self, record: "Record") -> None:
>>>>>>> a65104a2
        request_type = record.request.WhichOneof("request_type")
        assert request_type
        handler_str = "send_request_" + request_type
        send_handler = getattr(self, handler_str, None)
        if request_type != "network_status":
            logger.debug("send_request: {}".format(request_type))
        assert send_handler, "unknown handle: {}".format(handler_str)
        send_handler(record)

    def _flatten(self, dictionary: Dict) -> None:
        if type(dictionary) == dict:
            for k, v in list(dictionary.items()):
                if type(v) == dict:
                    self._flatten(v)
                    dictionary.pop(k)
                    for k2, v2 in v.items():
                        dictionary[k + "." + k2] = v2

    def send_request_check_version(self, record: "Record") -> None:
        assert record.control.req_resp
        result = wandb_internal_pb2.Result(uuid=record.uuid)
        current_version = (
            record.request.check_version.current_version or wandb.__version__
        )
        messages = update.check_available(current_version)
        if messages:
            upgrade_message = messages.get("upgrade_message")
            if upgrade_message:
                result.response.check_version_response.upgrade_message = upgrade_message
            yank_message = messages.get("yank_message")
            if yank_message:
                result.response.check_version_response.yank_message = yank_message
            delete_message = messages.get("delete_message")
            if delete_message:
                result.response.check_version_response.delete_message = delete_message
        self._result_q.put(result)

    def _send_request_attach(
        self,
        req: wandb_internal_pb2.AttachRequest,
        resp: wandb_internal_pb2.AttachResponse,
    ) -> None:
        attach_id = req.attach_id
        assert attach_id
        assert self._run
        resp.run.CopyFrom(self._run)

    def send_request_attach(self, record: "Record") -> None:
        assert record.control.req_resp
        result = wandb_internal_pb2.Result(uuid=record.uuid)
        self._send_request_attach(
            record.request.attach, result.response.attach_response
        )
        self._result_q.put(result)

    def send_request_stop_status(self, record: "Record") -> None:
        assert record.control.req_resp

        result = wandb_internal_pb2.Result(uuid=record.uuid)
        status_resp = result.response.stop_status_response
        status_resp.run_should_stop = False
        if self._entity and self._project and self._run and self._run.run_id:
            try:
                status_resp.run_should_stop = self._api.check_stop_requested(
                    self._project, self._entity, self._run.run_id
                )
            except Exception as e:
                logger.warning("Failed to check stop requested status: %s", e)
        self._result_q.put(result)

    def debounce(self) -> None:
        if self._config_needs_debounce:
            self._debounce_config()

    def _debounce_config(self) -> None:
        config_value_dict = self._config_format(self._consolidated_config)
        # TODO(jhr): check result of upsert_run?
        if self._run:
            self._api.upsert_run(
                name=self._run.run_id, config=config_value_dict, **self._api_settings
            )
        self._config_save(config_value_dict)
        self._config_needs_debounce = False

    def send_request_status(self, record: "Record") -> None:
        assert record.control.req_resp
        result = wandb_internal_pb2.Result(uuid=record.uuid)
        self._result_q.put(result)

    def send_request_network_status(self, record: "Record") -> None:
        assert record.control.req_resp

        result = wandb_internal_pb2.Result(uuid=record.uuid)
        status_resp = result.response.network_status_response
        while True:
            try:
                status_resp.network_responses.append(self._retry_q.get_nowait())
            except queue.Empty:
                break
            except Exception as e:
                logger.warning("Error emptying retry queue: {}".format(e))
        self._result_q.put(result)

    def send_request_login(self, record: "Record") -> None:
        # TODO: do something with api_key or anonymous?
        # TODO: return an error if we aren't logged in?
        self._api.reauth()
        viewer = self.get_viewer_info()
        server_info = self.get_server_info()
        # self._login_flags = json.loads(viewer.get("flags", "{}"))
        # self._login_entity = viewer.get("entity")
        if server_info:
            logger.info("Login server info: {}".format(server_info))
        self._entity = viewer.get("entity")
        if record.control.req_resp:
            result = wandb_internal_pb2.Result(uuid=record.uuid)
            if self._entity:
                result.response.login_response.active_entity = self._entity
            self._result_q.put(result)

    def send_exit(self, record: "Record") -> None:
        exit = record.exit
        self._exit_code = exit.exit_code
        logger.info("handling exit code: %s", exit.exit_code)
        runtime = exit.runtime
        logger.info("handling runtime: %s", exit.runtime)
        self._metadata_summary["runtime"] = runtime
        self._update_summary()

        # Pass the responsibility to respond to handle_request_defer()
        if record.control.req_resp:
            self._exit_sync_uuid = record.uuid

        # We need to give the request queue a chance to empty between states
        # so use handle_request_defer as a state machine.
        logger.info("send defer")
        self._interface.publish_defer()

    def send_final(self, record: "Record") -> None:
        pass

    def send_request_defer(self, record: "Record") -> None:
        defer = record.request.defer
        state = defer.state
        logger.info("handle sender defer: {}".format(state))

        def transition_state() -> None:
            state = defer.state + 1
            logger.info("send defer: {}".format(state))
            self._interface.publish_defer(state)

        done = False
        if state == defer.BEGIN:
            transition_state()
        elif state == defer.FLUSH_STATS:
            # NOTE: this is handled in handler.py:handle_request_defer()
            transition_state()
        elif state == defer.FLUSH_TB:
            # NOTE: this is handled in handler.py:handle_request_defer()
            transition_state()
        elif state == defer.FLUSH_SUM:
            # NOTE: this is handled in handler.py:handle_request_defer()
            transition_state()
        elif state == defer.FLUSH_DEBOUNCER:
            self.debounce()
            transition_state()
        elif state == defer.FLUSH_DIR:
            if self._dir_watcher:
                self._dir_watcher.finish()
                self._dir_watcher = None
            transition_state()
        elif state == defer.FLUSH_FP:
            if self._pusher:
                # FilePusher generates some events for FileStreamApi, so we
                # need to wait for pusher to finish before going to the next
                # state to ensure that filestream gets all the events that we
                # want before telling it to finish up
                self._pusher.finish(transition_state)
            else:
                transition_state()
        elif state == defer.FLUSH_FS:
            if self._fs:
                # TODO(jhr): now is a good time to output pending output lines
                self._fs.finish(self._exit_code)
                self._fs = None
            transition_state()
        elif state == defer.FLUSH_FINAL:
            self._interface.publish_final()
            self._interface.publish_footer()
            transition_state()
        elif state == defer.END:
            done = True
        else:
            raise AssertionError("unknown state")

        if not done:
            return

        exit_result = wandb_internal_pb2.RunExitResult()

        # This path is not the prefered method to return exit results
        # as it could take a long time to flush the file pusher buffers
        if self._exit_sync_uuid:
            if self._pusher:
                # NOTE: This will block until finished
                self._pusher.print_status()
                self._pusher.join()
                self._pusher = None
            resp = wandb_internal_pb2.Result(
                exit_result=exit_result, uuid=self._exit_sync_uuid
            )
            self._result_q.put(resp)

        # mark exit done in case we are polling on exit
        self._exit_result = exit_result

    def send_request_poll_exit(self, record: "Record") -> None:
        if not record.control.req_resp:
            return

        result = wandb_internal_pb2.Result(uuid=record.uuid)

        alive = False
        if self._pusher:
            alive, status = self._pusher.get_status()
            file_counts = self._pusher.file_counts_by_category()
            resp = result.response.poll_exit_response
            resp.pusher_stats.uploaded_bytes = status["uploaded_bytes"]
            resp.pusher_stats.total_bytes = status["total_bytes"]
            resp.pusher_stats.deduped_bytes = status["deduped_bytes"]
            resp.file_counts.wandb_count = file_counts["wandb"]
            resp.file_counts.media_count = file_counts["media"]
            resp.file_counts.artifact_count = file_counts["artifact"]
            resp.file_counts.other_count = file_counts["other"]

        if self._exit_result and not alive:
            # pusher join should not block as it was reported as not alive
            if self._pusher:
                self._pusher.join()
            result.response.poll_exit_response.exit_result.CopyFrom(self._exit_result)
            result.response.poll_exit_response.local_info.CopyFrom(
                self.get_local_info()
            )
            result.response.poll_exit_response.done = True
        self._result_q.put(result)

    def _maybe_setup_resume(
        self, run: "RunRecord"
    ) -> "Optional[wandb_internal_pb2.ErrorInfo]":
        """This maybe queries the backend for a run and fails if the settings are
        incompatible."""
        if not (self._settings.resume or run.checkpoint):
            return None

        # TODO: This causes a race, we need to make the upsert atomically
        # only create or update depending on the resume config
        # we use the runs entity if set, otherwise fallback to users entity
        entity = run.entity or self._entity
        logger.info(
            "checking resume status for %s/%s/%s", entity, run.project, run.run_id
        )

        checkpoint_step = None
        if run.checkpoint:
            checkpoint_info, task_id = self._api.resume_from_checkpoint(
                entity=entity, project_name=run.project, checkpoint_name=run.checkpoint,
            )

            run.run_id = checkpoint_info["runName"]
            if checkpoint_info["keysInfo"]:
                keys_info = json.loads(checkpoint_info["keysInfo"])
                checkpoint_step = keys_info["lastStep"]

            # poll until the task for range deleting is complete
            while True:
                done, progress = self._api.check_task_progress(task_id=task_id)
                wandb.termlog(
                    f"Resuming run {run.run_id} from checkpoint {run.checkpoint}, progress: {progress}%"
                )
                if done:
                    break
                time.sleep(1.0)

        resume_status = self._api.run_resume_status(
            entity=entity, project_name=run.project, name=run.run_id,
        )

        if not resume_status:
            if self._settings.resume == "must":
                error = wandb_internal_pb2.ErrorInfo()
                error.code = wandb_internal_pb2.ErrorInfo.ErrorCode.INVALID
                error.message = "resume='must' but run (%s) doesn't exist" % run.run_id
                return error
            return None

        #
        # handle cases where we have resume_status
        #
        if self._settings.resume == "never":
            error = wandb_internal_pb2.ErrorInfo()
            error.code = wandb_internal_pb2.ErrorInfo.ErrorCode.INVALID
            error.message = "resume='never' but run (%s) exists" % run.run_id
            return error

        history = {}
        events = {}
        config = {}
        summary = {}
        try:
            events_rt = 0
            history_rt = 0
            history = json.loads(resume_status["historyTail"])
            if history:
                history = json.loads(history[-1])
                history_rt = history.get("_runtime", 0)
            events = json.loads(resume_status["eventsTail"])
            if events:
                events = json.loads(events[-1])
                events_rt = events.get("_runtime", 0)
            config = json.loads(resume_status["config"] or "{}")
            summary = json.loads(resume_status["summaryMetrics"] or "{}")
            new_runtime = summary.get("_wandb", {}).get("runtime", None)
            if new_runtime is not None:
                self._resume_state.wandb_runtime = new_runtime

        except (IndexError, ValueError) as e:
            logger.error("unable to load resume tails", exc_info=e)
            if self._settings.resume == "must":
                error = wandb_internal_pb2.ErrorInfo()
                error.code = wandb_internal_pb2.ErrorInfo.ErrorCode.INVALID
                error.message = "resume='must' but could not resume (%s) " % run.run_id
                return error

        # TODO: Do we need to restore config / summary?
        # System metrics runtime is usually greater than history
<<<<<<< HEAD
        self._resume_state["runtime"] = max(events_rt, history_rt)

        if checkpoint_step:
            self._resume_state["step"] = checkpoint_step + 1
        else:
            self._resume_state["step"] = history.get("_step", -1) + 1 if history else 0

        self._resume_state["history"] = resume_status["historyLineCount"]
        self._resume_state["events"] = resume_status["eventsLineCount"]
        self._resume_state["output"] = resume_status["logLineCount"]
        self._resume_state["config"] = config
        self._resume_state["summary"] = summary
        self._resume_state["resumed"] = True
=======
        self._resume_state.runtime = max(events_rt, history_rt)
        self._resume_state.step = history.get("_step", -1) + 1 if history else 0
        self._resume_state.history = resume_status["historyLineCount"]
        self._resume_state.events = resume_status["eventsLineCount"]
        self._resume_state.output = resume_status["logLineCount"]
        self._resume_state.config = config
        self._resume_state.summary = summary
        self._resume_state.resumed = True
>>>>>>> a65104a2
        logger.info("configured resuming with: %s" % self._resume_state)
        return None

    def _telemetry_get_framework(self) -> str:
        """Get telemetry data for internal config structure."""
        # detect framework by checking what is loaded
        imp: telemetry.TelemetryImports
        if self._telemetry_obj.HasField("imports_finish"):
            imp = self._telemetry_obj.imports_finish
        elif self._telemetry_obj.HasField("imports_init"):
            imp = self._telemetry_obj.imports_init
        else:
            return ""
        priority = _framework_priority(imp)
        framework = next((f for b, f in priority if b), "")
        return framework

    def _config_telemetry_update(self, config_dict: Dict[str, Any]) -> None:
        """Add legacy telemetry to config object."""
        wandb_key = "_wandb"
        config_dict.setdefault(wandb_key, dict())
        s: str
        b: bool
        s = self._telemetry_obj.python_version
        if s:
            config_dict[wandb_key]["python_version"] = s
        s = self._telemetry_obj.cli_version
        if s:
            config_dict[wandb_key]["cli_version"] = s
        s = self._telemetry_get_framework()
        if s:
            config_dict[wandb_key]["framework"] = s
        s = self._telemetry_obj.huggingface_version
        if s:
            config_dict[wandb_key]["huggingface_version"] = s
        b = self._telemetry_obj.env.jupyter
        config_dict[wandb_key]["is_jupyter_run"] = b
        b = self._telemetry_obj.env.kaggle
        config_dict[wandb_key]["is_kaggle_kernel"] = b

        config_dict[wandb_key]["start_time"] = self._start_time

        t: Dict[int, Any] = proto_util.proto_encode_to_dict(self._telemetry_obj)
        config_dict[wandb_key]["t"] = t

    def _config_metric_update(self, config_dict: Dict[str, Any]) -> None:
        """Add default xaxis to config."""
        if not self._config_metric_pbdict_list:
            return
        wandb_key = "_wandb"
        config_dict.setdefault(wandb_key, dict())
        config_dict[wandb_key]["m"] = self._config_metric_pbdict_list

    def _config_format(self, config_data: Optional[DictNoValues]) -> DictWithValues:
        """Format dict into value dict with telemetry info."""
        config_dict: Dict[str, Any] = config_data.copy() if config_data else dict()
        self._config_telemetry_update(config_dict)
        self._config_metric_update(config_dict)
        config_value_dict: DictWithValues = config_util.dict_add_value_dict(config_dict)
        return config_value_dict

    def _config_save(self, config_value_dict: DictWithValues) -> None:
        config_path = os.path.join(self._settings.files_dir, "config.yaml")
        config_util.save_config_file_from_dict(config_path, config_value_dict)

    def _sync_spell(self) -> None:
        """Syncs this run with spell"""
        if not self._run:
            return
        try:
            env = os.environ
            self._interface.publish_config(
                key=("_wandb", "spell_url"), val=env.get("SPELL_RUN_URL")
            )
            url = "{}/{}/{}/runs/{}".format(
                self._api.app_url, self._run.entity, self._run.project, self._run.run_id
            )
            requests.put(
                env.get("SPELL_API_URL", "https://api.spell.run") + "/wandb_url",
                json={"access_token": env.get("WANDB_ACCESS_TOKEN"), "url": url},
                timeout=2,
            )
        except requests.RequestException:
            pass
        # TODO: do something if sync spell is not successful?

    def send_run(self, record: "Record", file_dir: str = None) -> None:
        run = record.run
        error = None
        is_wandb_init = self._run is None

        # save start time of a run
        self._start_time = run.start_time.seconds

        # update telemetry
        if run.telemetry:
            self._telemetry_obj.MergeFrom(run.telemetry)

        # build config dict
        config_value_dict: Optional[DictWithValues] = None
        if run.config:
            config_util.update_from_proto(self._consolidated_config, run.config)
            config_value_dict = self._config_format(self._consolidated_config)
            self._config_save(config_value_dict)

        if is_wandb_init:
            # Ensure we have a project to query for status
            if run.project == "":
                run.project = util.auto_project_name(self._settings.program)
            # Only check resume status on `wandb.init`
            error = self._maybe_setup_resume(run)

        if error is not None:
            if record.control.req_resp:
                resp = wandb_internal_pb2.Result(uuid=record.uuid)
                resp.run_result.run.CopyFrom(run)
                resp.run_result.error.CopyFrom(error)
                self._result_q.put(resp)
            else:
                logger.error("Got error in async mode: %s", error.message)
            return

        # Save the resumed config
        if self._resume_state.config is not None:
            # TODO: should we merge this with resumed config?
            config_override = self._consolidated_config
            config_dict = self._resume_state.config
            config_dict = config_util.dict_strip_value_dict(config_dict)
            config_dict.update(config_override)
            self._consolidated_config.update(config_dict)
            config_value_dict = self._config_format(self._consolidated_config)
            self._config_save(config_value_dict)

        # handle empty config
        # TODO(jhr): consolidate the 4 ways config is built:
        #            (passed config, empty config, resume config, send_config)
        if not config_value_dict:
            config_value_dict = self._config_format(None)
            self._config_save(config_value_dict)

        self._init_run(run, config_value_dict)
        assert self._run  # self._run is configured in _init_run()

        if record.control.req_resp:
            resp = wandb_internal_pb2.Result(uuid=record.uuid)
            # TODO: we could do self._interface.publish_defer(resp) to notify
            # the handler not to actually perform server updates for this uuid
            # because the user process will send a summary update when we resume
            resp.run_result.run.CopyFrom(self._run)
            self._result_q.put(resp)

        # Only spin up our threads on the first run message
        if is_wandb_init:
            self._start_run_threads(file_dir)
        else:
            logger.info("updated run: %s", self._run.run_id)

    def _init_run(
        self, run: "RunRecord", config_dict: Optional[DictWithValues]
    ) -> None:
        # We subtract the previous runs runtime when resuming
        start_time = run.start_time.ToSeconds() - self._resume_state.runtime
        # TODO: we don't check inserted currently, ultimately we should make
        # the upsert know the resume state and fail transactionally
        server_run, inserted = self._api.upsert_run(
            name=run.run_id,
            entity=run.entity or None,
            project=run.project or None,
            group=run.run_group or None,
            job_type=run.job_type or None,
            display_name=run.display_name or None,
            notes=run.notes or None,
            tags=run.tags[:] or None,
            config=config_dict or None,
            sweep_name=run.sweep_id or None,
            host=run.host or None,
            program_path=self._settings.program or None,
            repo=run.git.remote_url or None,
            commit=run.git.last_commit or None,
        )
        self._run = run
        if self._resume_state.resumed:
            self._run.resumed = True
            if self._resume_state.wandb_runtime is not None:
                self._run.runtime = self._resume_state.wandb_runtime
        self._run.starting_step = self._resume_state.step
        self._run.start_time.FromSeconds(int(start_time))
        self._run.config.CopyFrom(self._interface._make_config(config_dict))
        if self._resume_state.summary is not None:
            self._run.summary.CopyFrom(
                self._interface._make_summary_from_dict(self._resume_state.summary)
            )
        storage_id = server_run.get("id")
        if storage_id:
            self._run.storage_id = storage_id
        id = server_run.get("name")
        if id:
            self._api.set_current_run_id(id)
        display_name = server_run.get("displayName")
        if display_name:
            self._run.display_name = display_name
        project = server_run.get("project")
        # TODO: remove self._api.set_settings, and make self._project a property?
        if project:
            project_name = project.get("name")
            if project_name:
                self._run.project = project_name
                self._project = project_name
                self._api_settings["project"] = project_name
                self._api.set_setting("project", project_name)
            entity = project.get("entity")
            if entity:
                entity_name = entity.get("name")
                if entity_name:
                    self._run.entity = entity_name
                    self._entity = entity_name
                    self._api_settings["entity"] = entity_name
                    self._api.set_setting("entity", entity_name)
        sweep_id = server_run.get("sweepName")
        if sweep_id:
            self._run.sweep_id = sweep_id
        if os.getenv("SPELL_RUN_URL"):
            self._sync_spell()

    def _start_run_threads(self, file_dir: str = None) -> None:
        assert self._run  # self._run is configured by caller
        self._fs = file_stream.FileStreamApi(
            self._api,
            self._run.run_id,
            self._run.start_time.ToSeconds(),
            settings=self._api_settings,
        )
        # Ensure the streaming polices have the proper offsets
        self._fs.set_file_policy("wandb-summary.json", file_stream.SummaryFilePolicy())
        self._fs.set_file_policy(
            "wandb-history.jsonl",
            file_stream.JsonlFilePolicy(start_chunk_id=self._resume_state.history),
        )
        self._fs.set_file_policy(
            "wandb-events.jsonl",
            file_stream.JsonlFilePolicy(start_chunk_id=self._resume_state.events),
        )
        self._fs.set_file_policy(
            "output.log",
            file_stream.CRDedupeFilePolicy(start_chunk_id=self._resume_state.output),
        )
        util.sentry_set_scope(
            "internal",
            entity=self._run.entity,
            project=self._run.project,
            email=self._settings.email,
        )
        self._fs.start()
        self._pusher = FilePusher(self._api, self._fs, silent=self._settings.silent)
        self._dir_watcher = DirWatcher(
            self._settings, self._api, self._pusher, file_dir
        )
        logger.info(
            "run started: %s with start time %s",
            self._run.run_id,
            self._run.start_time.ToSeconds(),
        )

    def _save_history(self, history_dict: Dict[str, Any]) -> None:
        if self._fs:
            self._fs.push(filenames.HISTORY_FNAME, json.dumps(history_dict))

    def send_history(self, record: "Record") -> None:
        history = record.history
        history_dict = proto_util.dict_from_proto_list(history.item)
        self._save_history(history_dict)

    def send_summary(self, record: "Record") -> None:
        summary_dict = proto_util.dict_from_proto_list(record.summary.update)
        self._cached_summary = summary_dict
        self._update_summary()

    def _update_summary(self) -> None:
        summary_dict = self._cached_summary.copy()
        summary_dict.pop("_wandb", None)
        if self._metadata_summary:
            summary_dict["_wandb"] = self._metadata_summary
        json_summary = json.dumps(summary_dict)
        if self._fs:
            self._fs.push(filenames.SUMMARY_FNAME, json_summary)
        # TODO(jhr): we should only write this at the end of the script
        summary_path = os.path.join(self._settings.files_dir, filenames.SUMMARY_FNAME)
        with open(summary_path, "w") as f:
            f.write(json_summary)
        self._save_file(filenames.SUMMARY_FNAME)

    def send_stats(self, record: "Record") -> None:
        stats = record.stats
        if stats.stats_type != wandb_internal_pb2.StatsRecord.StatsType.SYSTEM:
            return
        if not self._fs:
            return
        if not self._run:
            return
        now = stats.timestamp.seconds
        d = dict()
        for item in stats.item:
            d[item.key] = json.loads(item.value_json)
        row: Dict[str, Any] = dict(system=d)
        self._flatten(row)
        row["_wandb"] = True
        row["_timestamp"] = now
        row["_runtime"] = int(now - self._run.start_time.ToSeconds())
        self._fs.push(filenames.EVENTS_FNAME, json.dumps(row))
        # TODO(jhr): check fs.push results?

    def send_output(self, record: "Record") -> None:
        if not self._fs:
            return
        out = record.output
        prepend = ""
        stream = "stdout"
        if out.output_type == wandb_internal_pb2.OutputRecord.OutputType.STDERR:
            stream = "stderr"
            prepend = "ERROR "
        line = out.line
        if not line.endswith("\n"):
            self._partial_output.setdefault(stream, "")
            if line.startswith("\r"):
                self._partial_output[stream] = ""
            self._partial_output[stream] += line
            # TODO(jhr): how do we make sure this gets flushed?
            # we might need this for other stuff like telemetry
        else:
            # TODO(jhr): use time from timestamp proto
            # TODO(jhr): do we need to make sure we write full lines?
            # seems to be some issues with line breaks
            cur_time = time.time()
            timestamp = datetime.utcfromtimestamp(cur_time).isoformat() + " "
            prev_str = self._partial_output.get(stream, "")
            line = "{}{}{}{}".format(prepend, timestamp, prev_str, line)
            self._fs.push(filenames.OUTPUT_FNAME, line)
            self._partial_output[stream] = ""

    def _update_config(self) -> None:
        self._config_needs_debounce = True

    def send_config(self, record: "Record") -> None:
        cfg = record.config
        config_util.update_from_proto(self._consolidated_config, cfg)
        self._update_config()

    def send_metric(self, record: "Record") -> None:
        metric = record.metric
        if metric.glob_name:
            logger.warning("Seen metric with glob (shouldnt happen)")
            return

        # merge or overwrite
        old_metric = self._config_metric_dict.get(
            metric.name, wandb_internal_pb2.MetricRecord()
        )
        if metric._control.overwrite:
            old_metric.CopyFrom(metric)
        else:
            old_metric.MergeFrom(metric)
        self._config_metric_dict[metric.name] = old_metric
        metric = old_metric

        # convert step_metric to index
        if metric.step_metric:
            find_step_idx = self._config_metric_index_dict.get(metric.step_metric)
            if find_step_idx is not None:
                # make a copy of this metric as we will be modifying it
                rec = wandb_internal_pb2.Record()
                rec.metric.CopyFrom(metric)
                metric = rec.metric

                metric.ClearField("step_metric")
                metric.step_metric_index = find_step_idx + 1

        md: Dict[int, Any] = proto_util.proto_encode_to_dict(metric)
        find_idx = self._config_metric_index_dict.get(metric.name)
        if find_idx is not None:
            self._config_metric_pbdict_list[find_idx] = md
        else:
            next_idx = len(self._config_metric_pbdict_list)
            self._config_metric_pbdict_list.append(md)
            self._config_metric_index_dict[metric.name] = next_idx
        self._update_config()

    def send_telemetry(self, record: "Record") -> None:
        telem = record.telemetry
        self._telemetry_obj.MergeFrom(telem)
        self._update_config()

    def _save_file(self, fname: str, policy: str = "end") -> None:
        logger.info("saving file %s with policy %s", fname, policy)
        if self._dir_watcher:
            self._dir_watcher.update_policy(fname, policy)

    def send_files(self, record: "Record") -> None:
        files = record.files
        for k in files.files:
            # TODO(jhr): fix paths with directories
            self._save_file(k.path, interface.file_enum_to_policy(k.policy))

    def send_header(self, record: "Record") -> None:
        pass

    def send_footer(self, record: "Record") -> None:
        pass

    def send_tbrecord(self, record: "Record") -> None:
        # tbrecord watching threads are handled by handler.py
        pass

    def send_request_log_artifact(self, record: "Record") -> None:
        assert record.control.req_resp
        result = wandb_internal_pb2.Result(uuid=record.uuid)
        artifact = record.request.log_artifact.artifact

        try:
            res = self._send_artifact(artifact)
            assert res, "Unable to send artifact"
            result.response.log_artifact_response.artifact_id = res["id"]
            logger.info("logged artifact {} - {}".format(artifact.name, res))
        except Exception as e:
            result.response.log_artifact_response.error_message = 'error logging artifact "{}/{}": {}'.format(
                artifact.type, artifact.name, e
            )

        self._result_q.put(result)

    def send_request_artifact_send(self, record: "Record") -> None:
        # TODO: combine and eventually remove send_request_log_artifact()

        # for now we are using req/resp uuid for transaction id
        # in the future this should be part of the message to handle idempotency
        xid = record.uuid

        done_msg = wandb_internal_pb2.ArtifactDoneRequest(xid=xid)
        artifact = record.request.artifact_send.artifact
        try:
            res = self._send_artifact(artifact)
            assert res, "Unable to send artifact"
            done_msg.artifact_id = res["id"]
            logger.info("logged artifact {} - {}".format(artifact.name, res))
        except Exception as e:
            done_msg.error_message = 'error logging artifact "{}/{}": {}'.format(
                artifact.type, artifact.name, e
            )

        logger.info("send artifact done")
        self._interface._publish_artifact_done(done_msg)

    def send_artifact(self, record: "Record") -> None:
        artifact = record.artifact
        try:
            res = self._send_artifact(artifact)
            logger.info("sent artifact {} - {}".format(artifact.name, res))
        except Exception as e:
            logger.error(
                'send_artifact: failed for artifact "{}/{}": {}'.format(
                    artifact.type, artifact.name, e
                )
            )

    def _send_artifact(self, artifact: "ArtifactRecord") -> Optional[Dict]:
        assert self._pusher
        saver = artifacts.ArtifactSaver(
            api=self._api,
            digest=artifact.digest,
            manifest_json=artifacts._manifest_json_from_proto(artifact.manifest),
            file_pusher=self._pusher,
            is_user_created=artifact.user_created,
        )

        if artifact.distributed_id:
            max_cli_version = self._max_cli_version()
            if max_cli_version is None or parse_version(
                max_cli_version
            ) < parse_version("0.10.16"):
                logger.warning(
                    "This W&B server doesn't support distributed artifacts, "
                    "have your administrator install wandb/local >= 0.9.37"
                )
                return None

        metadata = json.loads(artifact.metadata) if artifact.metadata else None
        return saver.save(
            type=artifact.type,
            name=artifact.name,
            client_id=artifact.client_id,
            sequence_client_id=artifact.sequence_client_id,
            metadata=metadata,
            description=artifact.description,
            aliases=artifact.aliases,
            use_after_commit=artifact.use_after_commit,
            distributed_id=artifact.distributed_id,
            finalize=artifact.finalize,
            incremental=artifact.incremental_beta1,
        )

    def send_alert(self, record: "Record") -> None:
        alert = record.alert
        max_cli_version = self._max_cli_version()
        if max_cli_version is None or parse_version(max_cli_version) < parse_version(
            "0.10.9"
        ):
            logger.warning(
                "This W&B server doesn't support alerts, "
                "have your administrator install wandb/local >= 0.9.31"
            )
        else:
            try:
                self._api.notify_scriptable_run_alert(
                    title=alert.title,
                    text=alert.text,
                    level=alert.level,
                    wait_duration=alert.wait_duration,
                )
            except Exception as e:
                logger.error(
                    'send_alert: failed for alert "{}": {}'.format(alert.title, e)
                )

    def finish(self) -> None:
        logger.info("shutting down sender")
        # if self._tb_watcher:
        #     self._tb_watcher.finish()
        if self._dir_watcher:
            self._dir_watcher.finish()
            self._dir_watcher = None
        if self._pusher:
            self._pusher.finish()
            self._pusher.join()
            self._pusher = None
        if self._fs:
            self._fs.finish(self._exit_code)
            self._fs = None

    def _max_cli_version(self) -> Optional[str]:
        server_info = self.get_server_info()
        max_cli_version = server_info.get("cliVersionInfo", {}).get(
            "max_cli_version", None
        )
        if not isinstance(max_cli_version, str):
            return None
        return max_cli_version

    def get_viewer_server_info(self) -> None:
        if self._cached_server_info and self._cached_viewer:
            return
        self._cached_viewer, self._cached_server_info = self._api.viewer_server_info()

    def get_viewer_info(self) -> Dict[str, Any]:
        if not self._cached_viewer:
            self.get_viewer_server_info()
        return self._cached_viewer

    def get_server_info(self) -> Dict[str, Any]:
        if not self._cached_server_info:
            self.get_viewer_server_info()
        return self._cached_server_info

    def get_local_info(self) -> "LocalInfo":
        """
        This is a helper function that queries the server to get the the local version information.
        First, we perform an introspection, if it returns empty we deduce that the docker image is
        out-of-date. Otherwise, we use the returned values to deduce the state of the local server.
        """
        local_info = wandb_internal_pb2.LocalInfo()

        if self._settings._offline:
            local_info.out_of_date = False
            return local_info

        latest_local_version = "latest"

        # Assuming the query is succesful if the result is empty it indicates that
        # the backend is out of date since it doesn't have the desired field
        server_info = self.get_server_info()
        latest_local_version_info = server_info.get("latestLocalVersionInfo", {})
        if latest_local_version_info is None:
            local_info.out_of_date = False
        else:
            local_info.out_of_date = latest_local_version_info.get("outOfDate", True)
            local_info.version = latest_local_version_info.get(
                "latestVersionString", latest_local_version
            )
        return local_info

    def __next__(self) -> "Record":
        return self._record_q.get(block=True)

    next = __next__<|MERGE_RESOLUTION|>--- conflicted
+++ resolved
@@ -243,16 +243,12 @@
         if self._fs:
             self._fs.enqueue_preempting()
 
-<<<<<<< HEAD
     def send_checkpoint(self, record):
         self.debounce()  # flush config updates, if any, before logging checkpoint
         if self._fs:
             self._fs.log_checkpoint(record.checkpoint.name, record.checkpoint.overwrite)
 
-    def send_request(self, record):
-=======
     def send_request(self, record: "Record") -> None:
->>>>>>> a65104a2
         request_type = record.request.WhichOneof("request_type")
         assert request_type
         handler_str = "send_request_" + request_type
@@ -588,30 +584,18 @@
 
         # TODO: Do we need to restore config / summary?
         # System metrics runtime is usually greater than history
-<<<<<<< HEAD
-        self._resume_state["runtime"] = max(events_rt, history_rt)
+        self._resume_state.runtime = max(events_rt, history_rt)
 
         if checkpoint_step:
-            self._resume_state["step"] = checkpoint_step + 1
+            self._resume_state.step = checkpoint_step + 1
         else:
-            self._resume_state["step"] = history.get("_step", -1) + 1 if history else 0
-
-        self._resume_state["history"] = resume_status["historyLineCount"]
-        self._resume_state["events"] = resume_status["eventsLineCount"]
-        self._resume_state["output"] = resume_status["logLineCount"]
-        self._resume_state["config"] = config
-        self._resume_state["summary"] = summary
-        self._resume_state["resumed"] = True
-=======
-        self._resume_state.runtime = max(events_rt, history_rt)
-        self._resume_state.step = history.get("_step", -1) + 1 if history else 0
+            self._resume_state.step = history.get("_step", -1) + 1 if history else 0
         self._resume_state.history = resume_status["historyLineCount"]
         self._resume_state.events = resume_status["eventsLineCount"]
         self._resume_state.output = resume_status["logLineCount"]
         self._resume_state.config = config
         self._resume_state.summary = summary
         self._resume_state.resumed = True
->>>>>>> a65104a2
         logger.info("configured resuming with: %s" % self._resume_state)
         return None
 
