--- conflicted
+++ resolved
@@ -322,12 +322,8 @@
         handle: MailboxHandle,
         *,
         timeout: float,
-<<<<<<< HEAD
-        on_progress: Callable[[MailboxProgress], None] = None,
+        on_progress: Optional[Callable[[MailboxProgress], None]] = None,
         cancel: bool = False,
-=======
-        on_progress: Optional[Callable[[MailboxProgress], None]] = None,
->>>>>>> 87f07c15
     ) -> Optional[pb.Result]:
         return handle.wait(timeout=timeout, on_progress=on_progress, cancel=cancel)
 
