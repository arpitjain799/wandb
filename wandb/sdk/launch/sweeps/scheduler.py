"""Abstract Scheduler class."""
import base64
import logging
import os
import socket
import threading
import time
import traceback
from abc import ABC, abstractmethod
from dataclasses import dataclass
from enum import Enum
from typing import Any, Dict, Iterator, List, Optional, Tuple

import click
import yaml

import wandb
import wandb.apis.public as public
from wandb.apis.internal import Api
from wandb.apis.public import Api as PublicApi
from wandb.errors import CommError
from wandb.sdk.launch.launch_add import launch_add
from wandb.sdk.launch.sweeps import SchedulerError
from wandb.sdk.lib.runid import generate_id
<<<<<<< HEAD
from wandb.sdk.wandb_run import Run as SdkRun
=======
>>>>>>> 30cd5bc1
from wandb.wandb_agent import Agent, _create_sweep_command_args

_logger = logging.getLogger(__name__)
LOG_PREFIX = f"{click.style('sched:', fg='cyan')} "


class SchedulerState(Enum):
    PENDING = 0
    STARTING = 1
    RUNNING = 2
    FLUSH_RUNS = 3
    COMPLETED = 4
    FAILED = 5
    STOPPED = 6
    CANCELLED = 7


class RunState(Enum):
    ALIVE = 0
    DEAD = 1
    UNKNOWN = 2


@dataclass
class _Worker:
    agent_config: Dict[str, Any]
    agent_id: str


@dataclass
class SweepRun:
    id: str
    worker_id: int
    state: RunState = RunState.ALIVE
    queued_run: Optional[public.QueuedRun] = None
    args: Optional[Dict[str, Any]] = None
    logs: Optional[List[str]] = None


class Scheduler(ABC):
    """A controller/agent that populates a Launch RunQueue from a hyperparameter sweep."""

    def __init__(
        self,
        api: Api,
        *args: Optional[Any],
        num_workers: int = 8,
        polling_sleep: float = 5.0,
        sweep_id: Optional[str] = None,
        entity: Optional[str] = None,
        project: Optional[str] = None,
        project_queue: Optional[str] = None,
        **kwargs: Optional[Any],
    ):
        self._api = api
<<<<<<< HEAD
        self._public_api = PublicApi()
=======
        self._public_api = public.Api()
>>>>>>> 30cd5bc1
        self._entity = (
            entity
            or os.environ.get("WANDB_ENTITY")
            or api.settings("entity")
            or api.default_entity
        )
        self._project = (
            project or os.environ.get("WANDB_PROJECT") or api.settings("project")
        )
        self._sweep_id: str = sweep_id or "empty-sweep-id"
        self._state: SchedulerState = SchedulerState.PENDING

        # Make sure the provided sweep_id corresponds to a valid sweep
        try:
            resp = self._api.sweep(
                sweep_id, "{}", entity=self._entity, project=self._project
            )
            if resp.get("state") == SchedulerState.CANCELLED.name:
                self._state = SchedulerState.CANCELLED
            self._sweep_config = yaml.safe_load(resp["config"])
        except Exception as e:
            raise SchedulerError(
                f"{LOG_PREFIX}Exception when finding sweep ({sweep_id}) {e}"
            )

        # Dictionary of the runs being managed by the scheduler
        self._runs: Dict[str, SweepRun] = {}
        # Threading lock to ensure thread-safe access to the runs dictionary
        self._threading_lock: threading.Lock = threading.Lock()
        self._polling_sleep = polling_sleep
        self._project_queue = project_queue
        # Optionally run multiple workers in (pseudo-)parallel. Workers do not
        # actually run training workloads, they simply send heartbeat messages
        # (emulating a real agent) and add new runs to the launch queue. The
        # launch agent is the one that actually runs the training workloads.
        self._workers: Dict[int, _Worker] = {}
        self._num_workers = num_workers
        self._num_runs_launched = 0

        # Scheduler may receive additional kwargs which will be piped into the launch command
        self._kwargs: Dict[str, Any] = kwargs

        self._wandb_run = self._init_wandb_run()

    @abstractmethod
    def _get_next_sweep_run(self, worker_id: int) -> Optional[SweepRun]:
<<<<<<< HEAD
=======
        """Called when worker available."""
>>>>>>> 30cd5bc1
        pass

    @abstractmethod
    def _poll(self) -> None:
<<<<<<< HEAD
=======
        """Called every polling loop."""
>>>>>>> 30cd5bc1
        pass

    @abstractmethod
    def _exit(self) -> None:
        pass

    @abstractmethod
    def _load_state(self) -> None:
        pass

    @abstractmethod
    def _save_state(self) -> None:
        pass

    @property
    def state(self) -> SchedulerState:
        _logger.debug(f"{LOG_PREFIX}Scheduler state is {self._state.name}")
        return self._state

    @state.setter
    def state(self, value: SchedulerState) -> None:
        _logger.debug(f"{LOG_PREFIX}Scheduler was {self.state.name} is {value.name}")
        self._state = value

    @property
    def is_alive(self) -> bool:
        if self.state in [
            SchedulerState.COMPLETED,
            SchedulerState.FAILED,
            SchedulerState.STOPPED,
            SchedulerState.CANCELLED,
        ]:
            return False
        return True

    @property
    def at_runcap(self) -> bool:
        """False if under user-specified cap on # of runs."""
        # TODO(gst): Count previous runs for resumed sweeps
        run_cap = self._sweep_config.get("run_cap")
        if not run_cap:
            return False
<<<<<<< HEAD
        return self._num_runs_launched >= run_cap
=======
        at_runcap: bool = self._num_runs_launched >= run_cap
        return at_runcap
>>>>>>> 30cd5bc1

    @property
    def num_active_runs(self) -> int:
        return len(self._runs)

    @property
    def busy_workers(self) -> Dict[int, _Worker]:
        """Returns dict of id:worker already assigned to a launch run.

        runs should always have a worker_id, but are created before
        workers are assigned to the run
        """
        busy_workers = {}
        for _, r in self._yield_runs():
<<<<<<< HEAD
            # if r.state == RunState.ALIVE:
=======
>>>>>>> 30cd5bc1
            busy_workers[r.worker_id] = self._workers[r.worker_id]
        return busy_workers

    @property
    def available_workers(self) -> Dict[int, _Worker]:
        """Returns dict of id:worker ready to launch another run."""
        if len(self._workers) == 0:
            return {}
        return {
            _id: w for _id, w in self._workers.items() if _id not in self.busy_workers
        }

<<<<<<< HEAD
    def _init_wandb_run(self) -> SdkRun:
        """Controls resume or init logic for a scheduler wandb run."""
        if self._kwargs.get("run_id"):  # resume
            # TODO(gst): tie to sweep name logic, not run_id
            resumed_run: SdkRun = wandb.init(resume=self._kwargs["run_id"])
            return resumed_run

        _type = self._kwargs.get("sweep_type")

        run: SdkRun = wandb.init(
            name=f"{_type}-scheduler-{self._sweep_id}",
            job_type="sweep-controller",
            resume="allow",
        )
        return run
=======
    def stop_sweep(self) -> None:
        """Stop the sweep."""
        self._state = SchedulerState.STOPPED

    def fail_sweep(self, err: Optional[str]) -> None:
        """Fail the sweep w/ optional exception."""
        self._state = SchedulerState.FAILED
        if err:
            raise SchedulerError(err)
>>>>>>> 30cd5bc1

    def start(self) -> None:
        """Start a scheduler, confirms prerequisites, begins execution loop."""
        wandb.termlog(f"{LOG_PREFIX}Scheduler starting.")
        if not self.is_alive:
            wandb.termerror(
<<<<<<< HEAD
                f"{LOG_PREFIX}Sweep already in state ({self.state.name.lower()}). Exiting..."
=======
                f"{LOG_PREFIX}Sweep already in end state ({self.state.name.lower()}). Exiting..."
>>>>>>> 30cd5bc1
            )
            self.exit()
            return

        self._state = SchedulerState.STARTING
        if not self._try_load_executable():
            wandb.termerror(
                f"{LOG_PREFIX}No 'job' or 'image_uri' loaded from sweep config."
            )
            self.exit()
            return

        self._load_state()
        self._register_agents()
        self.run()

    def run(self) -> None:
        """Main run function."""
        wandb.termlog(f"{LOG_PREFIX}Scheduler running")
        self.state = SchedulerState.RUNNING
        try:
            while True:
                wandb.termlog(f"{LOG_PREFIX}Polling for new runs to launch")
                if not self.is_alive:
                    break

                self._update_run_states()
                self._poll()
                if self.state == SchedulerState.FLUSH_RUNS:
                    if self.num_active_runs == 0:
                        wandb.termlog(f"{LOG_PREFIX}Done polling on runs, exiting")
                        break
                    time.sleep(self._polling_sleep)
                    continue

                for worker_id in self.available_workers:
                    if self.at_runcap:
                        wandb.termlog(
                            f"{LOG_PREFIX}Sweep at run_cap ({self._num_runs_launched})"
                        )
                        self.state = SchedulerState.FLUSH_RUNS
                        break

                    run: Optional[SweepRun] = self._get_next_sweep_run(worker_id)
                    if not run:
                        break

                    if self._add_to_launch_queue(run):
                        self._num_runs_launched += 1

                time.sleep(self._polling_sleep)
        except KeyboardInterrupt:
            wandb.termwarn(f"{LOG_PREFIX}Scheduler received KeyboardInterrupt. Exiting")
            self.state = SchedulerState.STOPPED
            self.exit()
            return
        except Exception as e:
            wandb.termlog(f"{LOG_PREFIX}Scheduler failed with exception {e}")
            self.state = SchedulerState.FAILED
            self.exit()
            raise e
        else:
            wandb.termlog(f"{LOG_PREFIX}Scheduler completed")
            self.exit()

    def exit(self) -> None:
        self._exit()
        self._save_state()
        if self.state not in [
            SchedulerState.COMPLETED,
            SchedulerState.STOPPED,
        ]:
            self.state = SchedulerState.FAILED
        self._stop_runs()
        self._wandb_run.finish()

    def _try_load_executable(self) -> bool:
        """Check existance of valid executable for a run.

        logs and returns False when job is unreachable
        """
        if self._kwargs.get("job"):
            _public_api = public.Api()
            try:
                _job_artifact = _public_api.artifact(self._kwargs["job"], type="job")
                wandb.termlog(
                    f"{LOG_PREFIX}Successfully loaded job ({_job_artifact.name}) in scheduler"
                )
            except Exception:
                wandb.termerror(f"{LOG_PREFIX}{traceback.format_exc()}")
                return False
            return True
        elif self._kwargs.get("image_uri"):
            # TODO(gst): check docker existance? Use registry in launch config?
            return True
        else:
            return False

    def _register_agents(self) -> None:
        for worker_id in range(self._num_workers):
            _logger.debug(f"{LOG_PREFIX}Starting AgentHeartbeat worker ({worker_id})")
            agent_config = self._api.register_agent(
                f"{socket.gethostname()}-{worker_id}",  # host
                sweep_id=self._sweep_id,
                project_name=self._project,
                entity=self._entity,
            )
            self._workers[worker_id] = _Worker(
                agent_config=agent_config,
                agent_id=agent_config["id"],
            )

    def _yield_runs(self) -> Iterator[Tuple[str, SweepRun]]:
        """Thread-safe way to iterate over the runs."""
        with self._threading_lock:
            yield from self._runs.items()

    def _stop_runs(self) -> None:
        to_delete = []
        for run_id, _ in self._yield_runs():
            to_delete += [run_id]

        for run_id in to_delete:
            wandb.termlog(f"{LOG_PREFIX}Stopping run ({run_id})")
<<<<<<< HEAD
            self._stop_run(run_id)

    def _stop_run(self, run_id: str) -> bool:
        """Stops a run and removes it from the scheduler"""
        if run_id not in self._runs:
            return False

        run = self._runs[run_id]
        del self._runs[run_id]

        if not run.queued_run:
            _logger.debug(
                f"tried to _stop_run but run not queued yet (run_id:{run.id})"
            )
            return False

        if run.state == RunState.DEAD:
            # run already dead, just delete reference
            return True

        # run still alive, send stop signal
        encoded_run_id = base64.standard_b64encode(
            f"Run:v1:{run_id}:{self._project}:{self._entity}".encode()
        ).decode("utf-8")

        success = self._api.stop_run(run_id=encoded_run_id)
        if success:
            wandb.termlog(f"{LOG_PREFIX}Stopped run {run_id}.")
        else:
            wandb.termlog(f"{LOG_PREFIX}Failed while stopping run {run_id}.")
=======
            if not self._stop_run(run_id):
                wandb.termwarn(f"{LOG_PREFIX}Failed to stop run ({run_id})")

    def _stop_run(self, run_id: str) -> bool:
        """Stops a run and removes it from the scheduler."""
        if run_id not in self._runs:
            _logger.debug(f"run: {run_id} not in _runs: {self._runs}")
            return False

        run = self._runs[run_id]
        del self._runs[run_id]

        if not run.queued_run:
            _logger.debug(
                f"tried to _stop_run but run not queued yet (run_id:{run.id})"
            )
            return False

        if run.state == RunState.DEAD:
            # run already dead, just delete reference
            return True

        # run still alive, send stop signal
        encoded_run_id = base64.standard_b64encode(
            f"Run:v1:{run_id}:{self._project}:{self._entity}".encode()
        ).decode("utf-8")

        success: bool = self._api.stop_run(run_id=encoded_run_id)
        if success:
            wandb.termlog(f"{LOG_PREFIX}Stopped run {run_id}.")
>>>>>>> 30cd5bc1

        return success

    def _update_run_states(self) -> None:
        """Iterate through runs.

        Get state from backend and deletes runs if not in running state. Threadsafe.
        """
        # TODO(gst): move to better constants place
<<<<<<< HEAD
        end_states = ["crashed", "failed", "killed", "finished"]
        run_states = ["running", "pending", "preempted", "preempting"]
=======
        end_states = [
            "crashed",
            "failed",
            "killed",
            "finished",
            "preempted",
        ]
        run_states = ["running", "pending", "preempting"]
>>>>>>> 30cd5bc1

        _runs_to_remove: List[str] = []
        for run_id, run in self._yield_runs():
            try:
                _state = self._api.get_run_state(self._entity, self._project, run_id)
                _rqi_state = run.queued_run.state if run.queued_run else None
                if not _state or _state in end_states or _rqi_state == "failed":
                    _logger.debug(
                        f"({run_id}) run-state:{_state}, rqi-state:{_rqi_state}"
                    )
                    run.state = RunState.DEAD
                    _runs_to_remove.append(run_id)
                elif _state in run_states:
                    run.state = RunState.ALIVE
            except CommError as e:
                _logger.debug(
                    f"Issue when getting state for run ({run_id}) with error: {e}"
                )
                run.state = RunState.UNKNOWN
                continue
        # Remove any runs that are dead
        with self._threading_lock:
            for run_id in _runs_to_remove:
                wandb.termlog(f"{LOG_PREFIX}Cleaning up finished run ({run_id})")
<<<<<<< HEAD
                # del self._runs[run_id]
                # self._runs[run_id].state = RunState.DEAD
=======
                del self._runs[run_id]
>>>>>>> 30cd5bc1

    def _add_to_launch_queue(self, run: SweepRun) -> bool:
        """Convert a sweeprun into a launch job then push to runqueue."""
        # job and image first from CLI args, then from sweep config
        _job = self._kwargs.get("job") or self._sweep_config.get("job")
        _sweep_config_uri = self._sweep_config.get("image_uri")
        _image_uri = self._kwargs.get("image_uri") or _sweep_config_uri
        if _job is None and _image_uri is None:
            raise SchedulerError(f"{LOG_PREFIX}No 'job' nor 'image_uri' ({run.id})")
        elif _job is not None and _image_uri is not None:
            raise SchedulerError(f"{LOG_PREFIX}Sweep has both 'job' and 'image_uri'")

        entry_point = None
        if self._sweep_config.get("command"):
            entry_point = Agent._create_sweep_command(self._sweep_config["command"])
            wandb.termwarn(
                f"{LOG_PREFIX}Sweep command {entry_point} will override"
                f' {"job" if _job else "image_uri"} entrypoint'
            )

        _args = _create_sweep_command_args({"args": run.args})["args_dict"]
        launch_config = {"overrides": {"run_config": _args}}

        run_id = run.id or generate_id()
        queued_run = launch_add(
            run_id=run_id,
            entry_point=entry_point,
            config=launch_config,
            docker_image=_image_uri,  # TODO(gst): make agnostic (github? run uri?)
            job=_job,
            project=self._project,
            entity=self._entity,
            queue_name=self._kwargs.get("queue"),
            project_queue=self._project_queue,
            resource=self._kwargs.get("resource"),
            resource_args=self._kwargs.get("resource_args"),
        )
        run.queued_run = queued_run
        self._runs[run_id] = run
<<<<<<< HEAD
=======

>>>>>>> 30cd5bc1
        wandb.termlog(
            f"{LOG_PREFIX}Added run ({run_id}) to queue ({self._kwargs.get('queue')})"
        )
        return True<|MERGE_RESOLUTION|>--- conflicted
+++ resolved
@@ -22,10 +22,7 @@
 from wandb.sdk.launch.launch_add import launch_add
 from wandb.sdk.launch.sweeps import SchedulerError
 from wandb.sdk.lib.runid import generate_id
-<<<<<<< HEAD
 from wandb.sdk.wandb_run import Run as SdkRun
-=======
->>>>>>> 30cd5bc1
 from wandb.wandb_agent import Agent, _create_sweep_command_args
 
 _logger = logging.getLogger(__name__)
@@ -81,11 +78,7 @@
         **kwargs: Optional[Any],
     ):
         self._api = api
-<<<<<<< HEAD
         self._public_api = PublicApi()
-=======
-        self._public_api = public.Api()
->>>>>>> 30cd5bc1
         self._entity = (
             entity
             or os.environ.get("WANDB_ENTITY")
@@ -132,18 +125,12 @@
 
     @abstractmethod
     def _get_next_sweep_run(self, worker_id: int) -> Optional[SweepRun]:
-<<<<<<< HEAD
-=======
         """Called when worker available."""
->>>>>>> 30cd5bc1
         pass
 
     @abstractmethod
     def _poll(self) -> None:
-<<<<<<< HEAD
-=======
         """Called every polling loop."""
->>>>>>> 30cd5bc1
         pass
 
     @abstractmethod
@@ -186,12 +173,8 @@
         run_cap = self._sweep_config.get("run_cap")
         if not run_cap:
             return False
-<<<<<<< HEAD
-        return self._num_runs_launched >= run_cap
-=======
         at_runcap: bool = self._num_runs_launched >= run_cap
         return at_runcap
->>>>>>> 30cd5bc1
 
     @property
     def num_active_runs(self) -> int:
@@ -206,10 +189,6 @@
         """
         busy_workers = {}
         for _, r in self._yield_runs():
-<<<<<<< HEAD
-            # if r.state == RunState.ALIVE:
-=======
->>>>>>> 30cd5bc1
             busy_workers[r.worker_id] = self._workers[r.worker_id]
         return busy_workers
 
@@ -222,7 +201,6 @@
             _id: w for _id, w in self._workers.items() if _id not in self.busy_workers
         }
 
-<<<<<<< HEAD
     def _init_wandb_run(self) -> SdkRun:
         """Controls resume or init logic for a scheduler wandb run."""
         if self._kwargs.get("run_id"):  # resume
@@ -238,7 +216,7 @@
             resume="allow",
         )
         return run
-=======
+
     def stop_sweep(self) -> None:
         """Stop the sweep."""
         self._state = SchedulerState.STOPPED
@@ -248,18 +226,13 @@
         self._state = SchedulerState.FAILED
         if err:
             raise SchedulerError(err)
->>>>>>> 30cd5bc1
 
     def start(self) -> None:
         """Start a scheduler, confirms prerequisites, begins execution loop."""
         wandb.termlog(f"{LOG_PREFIX}Scheduler starting.")
         if not self.is_alive:
             wandb.termerror(
-<<<<<<< HEAD
-                f"{LOG_PREFIX}Sweep already in state ({self.state.name.lower()}). Exiting..."
-=======
                 f"{LOG_PREFIX}Sweep already in end state ({self.state.name.lower()}). Exiting..."
->>>>>>> 30cd5bc1
             )
             self.exit()
             return
@@ -342,9 +315,10 @@
         logs and returns False when job is unreachable
         """
         if self._kwargs.get("job"):
-            _public_api = public.Api()
             try:
-                _job_artifact = _public_api.artifact(self._kwargs["job"], type="job")
+                _job_artifact = self._public_api.artifact(
+                    self._kwargs["job"], type="job"
+                )
                 wandb.termlog(
                     f"{LOG_PREFIX}Successfully loaded job ({_job_artifact.name}) in scheduler"
                 )
@@ -384,38 +358,6 @@
 
         for run_id in to_delete:
             wandb.termlog(f"{LOG_PREFIX}Stopping run ({run_id})")
-<<<<<<< HEAD
-            self._stop_run(run_id)
-
-    def _stop_run(self, run_id: str) -> bool:
-        """Stops a run and removes it from the scheduler"""
-        if run_id not in self._runs:
-            return False
-
-        run = self._runs[run_id]
-        del self._runs[run_id]
-
-        if not run.queued_run:
-            _logger.debug(
-                f"tried to _stop_run but run not queued yet (run_id:{run.id})"
-            )
-            return False
-
-        if run.state == RunState.DEAD:
-            # run already dead, just delete reference
-            return True
-
-        # run still alive, send stop signal
-        encoded_run_id = base64.standard_b64encode(
-            f"Run:v1:{run_id}:{self._project}:{self._entity}".encode()
-        ).decode("utf-8")
-
-        success = self._api.stop_run(run_id=encoded_run_id)
-        if success:
-            wandb.termlog(f"{LOG_PREFIX}Stopped run {run_id}.")
-        else:
-            wandb.termlog(f"{LOG_PREFIX}Failed while stopping run {run_id}.")
-=======
             if not self._stop_run(run_id):
                 wandb.termwarn(f"{LOG_PREFIX}Failed to stop run ({run_id})")
 
@@ -446,7 +388,6 @@
         success: bool = self._api.stop_run(run_id=encoded_run_id)
         if success:
             wandb.termlog(f"{LOG_PREFIX}Stopped run {run_id}.")
->>>>>>> 30cd5bc1
 
         return success
 
@@ -456,10 +397,6 @@
         Get state from backend and deletes runs if not in running state. Threadsafe.
         """
         # TODO(gst): move to better constants place
-<<<<<<< HEAD
-        end_states = ["crashed", "failed", "killed", "finished"]
-        run_states = ["running", "pending", "preempted", "preempting"]
-=======
         end_states = [
             "crashed",
             "failed",
@@ -468,7 +405,6 @@
             "preempted",
         ]
         run_states = ["running", "pending", "preempting"]
->>>>>>> 30cd5bc1
 
         _runs_to_remove: List[str] = []
         for run_id, run in self._yield_runs():
@@ -493,12 +429,7 @@
         with self._threading_lock:
             for run_id in _runs_to_remove:
                 wandb.termlog(f"{LOG_PREFIX}Cleaning up finished run ({run_id})")
-<<<<<<< HEAD
                 # del self._runs[run_id]
-                # self._runs[run_id].state = RunState.DEAD
-=======
-                del self._runs[run_id]
->>>>>>> 30cd5bc1
 
     def _add_to_launch_queue(self, run: SweepRun) -> bool:
         """Convert a sweeprun into a launch job then push to runqueue."""
@@ -538,10 +469,6 @@
         )
         run.queued_run = queued_run
         self._runs[run_id] = run
-<<<<<<< HEAD
-=======
-
->>>>>>> 30cd5bc1
         wandb.termlog(
             f"{LOG_PREFIX}Added run ({run_id}) to queue ({self._kwargs.get('queue')})"
         )
