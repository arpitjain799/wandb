"""Batching file prepare requests to our API."""

<<<<<<< HEAD
import asyncio
import concurrent.futures
import logging
import os
=======
import concurrent.futures
>>>>>>> 4bef57a2
import queue
import sys
import threading
from typing import (
    TYPE_CHECKING,
    Awaitable,
    Callable,
    MutableMapping,
    MutableSequence,
    MutableSet,
    NamedTuple,
    Optional,
    Union,
)

from wandb.errors.term import termerror
from wandb.filesync import upload_job

if TYPE_CHECKING:
    from wandb.filesync import dir_watcher, stats
    from wandb.sdk.internal import file_stream, internal_api, progress

    if sys.version_info >= (3, 8):
        from typing import TypedDict
    else:
        from typing_extensions import TypedDict

    class ArtifactStatus(TypedDict):
        finalize: bool
        pending_count: int
        commit_requested: bool
        pre_commit_callbacks: MutableSet["PreCommitFn"]
        post_commit_callbacks: MutableSet["PostCommitFn"]


PreCommitFn = Callable[[], None]
PostCommitFn = Callable[[], None]
OnRequestFinishFn = Callable[[], None]
SaveFn = Callable[["progress.ProgressFn"], Awaitable[bool]]

logger = logging.getLogger(__name__)


class RequestUpload(NamedTuple):
    path: str
    save_name: "dir_watcher.SaveName"
    artifact_id: Optional[str]
    md5: Optional[str]
    copied: bool
    save_fn: Optional[SaveFn]
    digest: Optional[str]


class RequestCommitArtifact(NamedTuple):
    artifact_id: str
    finalize: bool
    before_commit: Optional[PreCommitFn]
    on_commit: Optional[PostCommitFn]


class RequestFinish(NamedTuple):
    callback: Optional[OnRequestFinishFn]


class EventJobDone(NamedTuple):
    job: upload_job.UploadJob
    success: bool


Event = Union[
    RequestUpload, RequestCommitArtifact, RequestFinish, EventJobDone
]


class StepUpload:
    def __init__(
        self,
        api: "internal_api.Api",
        stats: "stats.Stats",
        event_queue: "queue.Queue[Event]",
        max_jobs: int,
        file_stream: "file_stream.FileStreamApi",
        silent: bool = False,
    ) -> None:
        self._api = api
        self._stats = stats
        self._event_queue = event_queue
        self._max_jobs = max_jobs
        self._file_stream = file_stream

        self._thread = threading.Thread(target=self._thread_body)
        self._thread.daemon = True

        self._pool = concurrent.futures.ThreadPoolExecutor(
            thread_name_prefix="wandb-upload",
            max_workers=max_jobs,
        )

<<<<<<< HEAD
        self._loop = asyncio.new_event_loop()
        self._loop.set_default_executor(self._pool)
        self._loop_thread = threading.Thread(
            target=self._loop.run_forever,
            daemon=True,
            name="wandb-upload-async",
        )

=======
>>>>>>> 4bef57a2
        # Indexed by files' `save_name`'s, which are their ID's in the Run.
        self._running_jobs: MutableSet[dir_watcher.SaveName] = set()
        self._pending_jobs: MutableSequence[RequestUpload] = []

        self._artifacts: MutableMapping[str, "ArtifactStatus"] = {}

        self.silent = silent

    def _thread_body(self) -> None:
        event: Optional[Event]
        # Wait for event in the queue, and process one by one until a
        # finish event is received
        finish_callback = None
        while True:
            event = self._event_queue.get()
            if isinstance(event, RequestFinish):
                finish_callback = event.callback
                break
            self._handle_event(event)

        # We've received a finish event. At this point, further Upload requests
        # are invalid.

        # After a finish event is received, iterate through the event queue
        # one by one and process all remaining events.
        while True:
            try:
                event = self._event_queue.get(True, 0.2)
            except queue.Empty:
                event = None
            if event:
                self._handle_event(event)
            elif not self._running_jobs:
                # Queue was empty and no jobs left.
                if finish_callback:
                    finish_callback()
                break

    def _handle_event(self, event: Event) -> None:
        if isinstance(event, EventJobDone):
            job = event.job
            if job.artifact_id:
                if event.success:
                    self._artifacts[job.artifact_id]["pending_count"] -= 1
                    self._maybe_commit_artifact(job.artifact_id)
                else:
                    termerror(
                        "Uploading artifact file failed. Artifact won't be committed."
                    )
            self._running_jobs.remove(job.save_name)
            # If we have any pending jobs, start one now
            if self._pending_jobs:
                event = self._pending_jobs.pop(0)
                self._start_upload_job(event)
        elif isinstance(event, RequestCommitArtifact):
            if event.artifact_id not in self._artifacts:
                self._init_artifact(event.artifact_id)
            self._artifacts[event.artifact_id]["commit_requested"] = True
            self._artifacts[event.artifact_id]["finalize"] = event.finalize
            if event.before_commit:
                self._artifacts[event.artifact_id]["pre_commit_callbacks"].add(
                    event.before_commit
                )
            if event.on_commit:
                self._artifacts[event.artifact_id]["post_commit_callbacks"].add(
                    event.on_commit
                )
            self._maybe_commit_artifact(event.artifact_id)
        elif isinstance(event, RequestUpload):
            if event.artifact_id is not None:
                if event.artifact_id not in self._artifacts:
                    self._init_artifact(event.artifact_id)
                self._artifacts[event.artifact_id]["pending_count"] += 1
            if len(self._running_jobs) == self._max_jobs:
                self._pending_jobs.append(event)
            else:
                self._start_upload_job(event)
        else:
            raise Exception("Programming error: unhandled event: %s" % str(event))

    def _start_upload_job(self, event: Event) -> None:
        if not isinstance(event, RequestUpload):
            raise Exception("Programming error: invalid event")

        # Operations on a single backend file must be serialized. if
        # we're already uploading this file, put the event on the
        # end of the queue
        if event.save_name in self._running_jobs:
            self._pending_jobs.append(event)
            return

        if event.save_fn is not None:
            request: RequestUpload = event
            save_fn: SaveFn = event.save_fn

            async def _run_and_notify():
                success = False
                try:
                    logger.warn(
                        f"SRP: starting save_fn {save_fn} for {request.save_name!r}"
                    )
                    await save_fn(
                        lambda _, t: self._stats.update_uploaded_file(request.path, t)
                    )
                    success = True
                except Exception as e:
                    logger.warn(
                        f"SRP: save_fn {save_fn} failed for {request.save_name!r}"
                    )
                    logger.exception(e)
                finally:
                    if request.copied and os.path.isfile(request.path):
                        os.remove(request.path)
                    self._event_queue.put(upload_job.EventJobDone(request, success))

            logger.warn(f"SRP: tossing {request.save_name!r} into the event queue")
            self._running_jobs.add(request.save_name)
            self._loop.call_soon_threadsafe(
                lambda: self._loop.create_task(_run_and_notify())
            )
            return

        # Start it.
        job = upload_job.UploadJob(
            self._stats,
            self._api,
            self._file_stream,
            self.silent,
            event.save_name,
            event.path,
            event.artifact_id,
            event.md5,
            event.copied,
            event.digest,
        )
<<<<<<< HEAD
        logger.warn(f"SRP: submitting {event.save_name!r} to thread pool")
        self._running_jobs.add(event.save_name)
=======
        self._running_jobs[event.save_name] = job
>>>>>>> 4bef57a2
        self._pool.submit(self._run_job_and_notify, job)

    def _run_job_and_notify(self, job: upload_job.UploadJob) -> None:
        success = False
        try:
            job.run()
            success = True
        finally:
<<<<<<< HEAD
            self._event_queue.put(upload_job.EventJobDone(job, success))
=======
            self._event_queue.put(EventJobDone(job, success))
>>>>>>> 4bef57a2

    def _init_artifact(self, artifact_id: str) -> None:
        self._artifacts[artifact_id] = {
            "finalize": False,
            "pending_count": 0,
            "commit_requested": False,
            "pre_commit_callbacks": set(),
            "post_commit_callbacks": set(),
        }

    def _maybe_commit_artifact(self, artifact_id: str) -> None:
        artifact_status = self._artifacts[artifact_id]
        if (
            artifact_status["pending_count"] == 0
            and artifact_status["commit_requested"]
        ):
            for callback in artifact_status["pre_commit_callbacks"]:
                callback()
            if artifact_status["finalize"]:
                self._api.commit_artifact(artifact_id)
            for callback in artifact_status["post_commit_callbacks"]:
                callback()

    def start(self) -> None:
        self._thread.start()
        self._loop_thread.start()

    def is_alive(self) -> bool:
        return self._thread.is_alive()<|MERGE_RESOLUTION|>--- conflicted
+++ resolved
@@ -1,13 +1,9 @@
 """Batching file prepare requests to our API."""
 
-<<<<<<< HEAD
 import asyncio
 import concurrent.futures
 import logging
 import os
-=======
-import concurrent.futures
->>>>>>> 4bef57a2
 import queue
 import sys
 import threading
@@ -106,7 +102,6 @@
             max_workers=max_jobs,
         )
 
-<<<<<<< HEAD
         self._loop = asyncio.new_event_loop()
         self._loop.set_default_executor(self._pool)
         self._loop_thread = threading.Thread(
@@ -115,8 +110,6 @@
             name="wandb-upload-async",
         )
 
-=======
->>>>>>> 4bef57a2
         # Indexed by files' `save_name`'s, which are their ID's in the Run.
         self._running_jobs: MutableSet[dir_watcher.SaveName] = set()
         self._pending_jobs: MutableSequence[RequestUpload] = []
@@ -252,12 +245,8 @@
             event.copied,
             event.digest,
         )
-<<<<<<< HEAD
         logger.warn(f"SRP: submitting {event.save_name!r} to thread pool")
         self._running_jobs.add(event.save_name)
-=======
-        self._running_jobs[event.save_name] = job
->>>>>>> 4bef57a2
         self._pool.submit(self._run_job_and_notify, job)
 
     def _run_job_and_notify(self, job: upload_job.UploadJob) -> None:
@@ -266,11 +255,7 @@
             job.run()
             success = True
         finally:
-<<<<<<< HEAD
-            self._event_queue.put(upload_job.EventJobDone(job, success))
-=======
             self._event_queue.put(EventJobDone(job, success))
->>>>>>> 4bef57a2
 
     def _init_artifact(self, artifact_id: str) -> None:
         self._artifacts[artifact_id] = {
