syntax = "proto3";

package wandb_internal;

import "wandb/proto/wandb_base.proto";

/*
 * Telemetry
 */
message TelemetryRecord {
  Imports imports_init = 1;
  Imports imports_finish = 2;
  Feature feature = 3;
  string  python_version = 4;
  string  cli_version = 5;
  string  huggingface_version = 6;
  // string  framework = 7;
  Env     env = 8;
  Labels  label = 9;
  Deprecated deprecated = 10;
  Issues issues = 11;
  _RecordInfo _info = 200;
}

message TelemetryResult {
}

message Imports {
  bool torch = 1;
  bool keras = 2;
  bool tensorflow = 3;
  bool fastai = 4;
  bool sklearn = 5;
  bool xgboost = 6;
  bool catboost = 7;
  bool lightgbm = 8;
  bool pytorch_lightning = 9;
  bool ignite = 10;
  bool transformers = 11;
  bool jax = 12;
  bool metaflow = 13;
  bool allennlp = 14;
  bool autogluon = 15;
  bool autokeras = 16;
  // bool avalanche = 17;
  bool catalyst = 18;
  // bool dalle_pytorch = 19;
  // bool datasets = 20;
  bool deepchem = 21;
  bool deepctr = 22;
  // bool deeppavlov = 23;
  // bool detectron = 24;
  // bool paddle = 25;
  // bool parlai = 26;
  // bool prophet = 27;
  bool pycaret = 28;
  bool pytorchvideo = 29;
  bool ray = 30;
  bool simpletransformers = 31;
  bool skorch = 32;
  bool spacy = 33;
  bool flash = 34;
  bool optuna = 35;
  bool recbole = 36;
  bool mmcv = 37;
  bool mmdet = 38;
  bool torchdrug = 39;
  bool torchtext = 40;
  bool torchvision = 41;
  bool elegy = 42;
  bool detectron2 = 43;
  bool flair = 44;
  bool flax = 45;
  bool syft = 46;
  bool TTS = 47;
  bool monai = 48;
  bool huggingface_hub = 49;
  bool hydra = 50;
  bool datasets = 51;
  bool sacred = 52;
  bool joblib = 53;
  bool dask = 54;
  bool asyncio = 55;
  bool paddleocr = 56;
  bool ppdet = 57;
  bool paddleseg = 58;
  bool paddlenlp = 59;
  bool mmseg = 60;
  bool mmocr = 61;
  bool mmcls = 62;
  bool timm = 63;
  bool fairseq = 64;
  bool deepchecks = 65;
  bool composer = 66;
  bool sparseml = 67;
  bool anomalib = 68;
  bool zenml = 69;
  bool colossalai = 70;
  bool accelerate = 71;
  bool merlin = 72;
  bool nanodet = 73;
  bool segmentation_models_pytorch = 74;
  bool sentence_transformers = 75;
  bool dgl = 76;
  bool torch_geometric = 77;
  bool jina = 78;
  bool kornia = 79;
  bool albumentations = 80;
  bool keras_cv = 81;
  bool mmengine = 82;
  bool diffusers = 83;
  bool trl = 84;
  bool trlx = 85;
  bool langchain = 86;
  bool llama_index = 87;
  bool stability_sdk = 88;
}

message Feature {
  bool watch = 1;    // wandb.watch() called
  bool finish = 2;   // wandb.finish() called
  bool save = 3;     // wandb.save() called
  bool offline = 4;  // offline run was synced
  bool resumed = 5;  // run was resumed
  bool grpc = 6;     // grpc-server (java integration)
  bool metric = 7;   // define_metric() called
  bool keras = 8;    // Keras WandbCallback used
  bool sagemaker = 9; // User is using sagemaker
  bool artifact_incremental = 10; // Artifact(incremental=True) used
  bool metaflow = 11; // Using metaflow integration
  bool prodigy = 12; // Using prodigy integration
  bool set_init_name = 13; // users set run name from wandb.init
  bool set_init_id = 14; // users set run id from wandb.init
  bool set_init_tags = 15; //users set tags within wandb.init
  bool set_init_config = 16; // users set run config in wandb.init
  bool set_run_name = 17; // user sets run name via wandb.run.name = ...
  bool set_run_tags = 18; // user sets run name via wandb.run.tags = ...
  bool set_config_item = 19;  // users set key in run config via run.config.key or run.config["key"]
  bool launch = 20; // run is created through wandb launch
  bool torch_profiler_trace = 21; // wandb.profiler.torch_trace_handler() called
  bool sb3 = 22; // Using stable_baselines3 integration
  bool service = 23; // Using wandb service internal process
  bool init_return_run = 24; // wandb.init() called in the same process returning previous run
  bool lightgbm_wandb_callback = 25; // lightgbm callback used
  bool lightgbm_log_summary = 26; // lightgbm log summary used
  bool catboost_wandb_callback = 27; // catboost callback used
  bool catboost_log_summary = 28; // catboost log summary used
  bool tensorboard_log = 29; // wandb.tensorflow.log or wandb.tensorboard.log used
  bool estimator_hook = 30; // wandb.tensorflow.WandbHook used
  bool xgboost_wandb_callback = 31; // xgboost callback used
  bool xgboost_old_wandb_callback = 32; // xgboost old callback used (to be depreciated)
  bool attach = 33; // attach to a run in another process
  bool tensorboard_patch = 34; // wandb.tensorboard.patch(...)
  bool tensorboard_sync = 35; // wandb.init(sync_tensorboard=True)
  bool kfp_wandb_log = 36; // wandb.integration.kfp.wandb_log
  bool maybe_run_overwrite = 37; // Run might have been overwritten
  bool keras_metrics_logger = 38; // Keras WandbMetricsLogger used
  bool keras_model_checkpoint = 39; // Keras WandbModelCheckpoint used
  bool keras_wandb_eval_callback = 40; // Keras WandbEvalCallback used
  bool flow_control_overflow = 41; // Hit flow control threshold
  bool sync = 42; // Run was synced with wandb sync
  bool flow_control_disabled = 43; // Flow control disabled by user
  bool flow_control_custom = 44; // Flow control customized by user
  bool service_disabled = 45; // Service disabled by user
  bool open_metrics = 46; // Consuming metrics from an OpenMetrics endpoint
  bool ultralytics_yolov8 = 47; // Ultralytics YOLOv8 integration callbacks used
  bool importer_mlflow = 48; // Using Import API for MLFlow
  bool sync_tfevents = 49; // Using wandb sync for tfevent files
  bool async_uploads = 50; // Async file uploads enabled by user
  bool openai_autolog = 51; // OpenAI autolog used
  bool langchain_tracer = 52; // Langchain wandb tracer callback used
}

message Env {
  bool jupyter = 1;  // jupyter env detected
  bool kaggle = 2;   // kaggle env detected
  bool windows = 3;  // windows detected
  bool m1_gpu = 4;   // apple silicon M1 gpu found
  bool start_spawn = 5;       // multiprocessing spawn
  bool start_fork = 6;        // multiprocessing fork
  bool start_forkserver = 7;  // multiprocessing forkserver
  bool start_thread = 8;      // thread start method
  bool maybe_mp = 9; // maybe user running multiprocessing
  bool trainium = 10; // AWS Trainium env detected
  bool pex = 11; // pex env detected
  bool colab = 12; // colab env detected
  bool ipython = 13; // ipython env detected
<<<<<<< HEAD
  bool aws_lambda = 14; // running in AWS Lambda
=======
>>>>>>> 40ce1af1
}

message Labels {
  string code_string = 1;   // code identification
  string repo_string = 2;   // repo identification
  string code_version = 3;  // code version
}

message Deprecated {
  bool keras_callback__data_type = 1; // wandb.keras.WandbCallback(data_type=...) called
  bool run__mode = 2; // wandb.run.mode called
  bool run__save_no_args = 3; // wandb.run.save() called without arguments
  bool run__join = 4; // wandb.run.join() called
  bool plots = 5; // wandb.plots.* called
  bool run__log_sync = 6; // wandb.run.log(sync=...) called
  bool init__config_include_keys = 7 ; // wandb.init(config_include_keys=...) called
  bool init__config_exclude_keys = 8 ; // wandb.init(config_exclude_keys=...) called
  bool keras_callback__save_model = 9; // wandb.keras.WandbCallback(save_model=True) called
}

message Issues {
  bool settings__validation_warnings = 1; // validation warnings for settings?
  bool settings__unexpected_args = 2; // unexpected settings init args?
  bool settings__preprocessing_warnings = 3; // preprocessing warnings for settings?
}<|MERGE_RESOLUTION|>--- conflicted
+++ resolved
@@ -185,10 +185,7 @@
   bool pex = 11; // pex env detected
   bool colab = 12; // colab env detected
   bool ipython = 13; // ipython env detected
-<<<<<<< HEAD
   bool aws_lambda = 14; // running in AWS Lambda
-=======
->>>>>>> 40ce1af1
 }
 
 message Labels {
