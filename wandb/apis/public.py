"""Use the Public API to export or update data that you have saved to W&B.

Before using this API, you'll want to log data from your script — check the
[Quickstart](https://docs.wandb.ai/quickstart) for more details.

You might use the Public API to
 - update metadata or metrics for an experiment after it has been completed,
 - pull down your results as a dataframe for post-hoc analysis in a Jupyter notebook, or
 - check your saved model artifacts for those tagged as `ready-to-deploy`.

For more on using the Public API, check out [our guide](https://docs.wandb.com/guides/track/public-api-guide).
"""
import ast
from collections import namedtuple
import datetime
from functools import partial
import json
import logging
import os
import platform
import re
import shutil
import tempfile
import time
from typing import List, Optional
import urllib

from pkg_resources import parse_version
import requests
import wandb
from wandb import __version__, env, util
from wandb.apis.internal import Api as InternalApi
from wandb.apis.normalize import normalize_exceptions
from wandb.data_types import WBValue
from wandb.errors import CommError, LaunchError
from wandb.errors.term import termlog
from wandb.old.summary import HTTPSummary
from wandb.sdk.data_types._dtypes import InvalidType, Type, TypeRegistry
from wandb.sdk.interface import artifacts
from wandb.sdk.launch.utils import _fetch_git_repo, apply_patch
from wandb.sdk.lib import ipython, retry
from wandb.sdk.wandb_require_helpers import requires
from wandb_gql import Client, gql
from wandb_gql.client import RetryError
from wandb_gql.transport.requests import RequestsHTTPTransport


logger = logging.getLogger(__name__)

# Only retry requests for 20 seconds in the public api
RETRY_TIMEDELTA = datetime.timedelta(seconds=20)
WANDB_INTERNAL_KEYS = {"_wandb", "wandb_version"}
PROJECT_FRAGMENT = """fragment ProjectFragment on Project {
    id
    name
    entityName
    createdAt
    isBenchmark
}"""

RUN_FRAGMENT = """fragment RunFragment on Run {
    id
    tags
    name
    displayName
    sweepName
    state
    config
    group
    jobType
    commit
    readOnly
    createdAt
    heartbeatAt
    description
    notes
    systemMetrics
    summaryMetrics
    historyLineCount
    user {
        name
        username
    }
    historyKeys
}"""

FILE_FRAGMENT = """fragment RunFilesFragment on Run {
    files(names: $fileNames, after: $fileCursor, first: $fileLimit) {
        edges {
            node {
                id
                name
                url(upload: $upload)
                directUrl
                sizeBytes
                mimetype
                updatedAt
                md5
            }
            cursor
        }
        pageInfo {
            endCursor
            hasNextPage
        }
    }
}"""

ARTIFACTS_TYPES_FRAGMENT = """
fragment ArtifactTypesFragment on ArtifactTypeConnection {
    edges {
         node {
             id
             name
             description
             createdAt
         }
         cursor
    }
    pageInfo {
        endCursor
        hasNextPage
    }
}
"""

ARTIFACT_FRAGMENT = """
fragment ArtifactFragment on Artifact {
    id
    digest
    description
    state
    size
    createdAt
    updatedAt
    labels
    metadata
    versionIndex
    aliases {
        artifactCollectionName
        alias
    }
    artifactSequence {
        id
        name
    }
    artifactType {
        id
        name
    }
    commitHash
}
"""

# TODO, factor out common file fragment
ARTIFACT_FILES_FRAGMENT = """fragment ArtifactFilesFragment on Artifact {
    files(names: $fileNames, after: $fileCursor, first: $fileLimit) {
        edges {
            node {
                id
                name: displayName
                url
                sizeBytes
                mimetype
                updatedAt
                digest
                md5
            }
            cursor
        }
        pageInfo {
            endCursor
            hasNextPage
        }
    }
}"""

SWEEP_FRAGMENT = """fragment SweepFragment on Sweep {
    id
    name
    method
    state
    description
    displayName
    bestLoss
    config
    createdAt
    updatedAt
    runCount
}
"""


class RetryingClient:
    def __init__(self, client):
        self._client = client

    @property
    def app_url(self):
        return util.app_url(self._client.transport.url.replace("/graphql", "")) + "/"

    @retry.retriable(
        retry_timedelta=RETRY_TIMEDELTA,
        check_retry_fn=util.no_retry_auth,
        retryable_exceptions=(RetryError, requests.RequestException),
    )
    def execute(self, *args, **kwargs):
        try:
            return self._client.execute(*args, **kwargs)
        except requests.exceptions.ReadTimeout:
            if "timeout" not in kwargs:
                timeout = self._client.transport.default_timeout
                wandb.termwarn(
                    f"A graphql request initiated by the public wandb API timed out (timeout={timeout} sec). "
                    f"Create a new API with an integer timeout larger than {timeout}, e.g., `api = wandb.Api(timeout={timeout + 10})` "
                    f"to increase the graphql timeout."
                )
            raise


class Api:
    """
    Used for querying the wandb server.

    Examples:
        Most common way to initialize
        >>> wandb.Api()

    Arguments:
        overrides: (dict) You can set `base_url` if you are using a wandb server
            other than https://api.wandb.ai.
            You can also set defaults for `entity`, `project`, and `run`.
    """

    _HTTP_TIMEOUT = env.get_http_timeout(9)
    VIEWER_QUERY = gql(
        """
        query Viewer{
            viewer {
                id
                flags
                entity
                username
                email
                admin
                apiKeys {
                    edges {
                        node {
                            id
                            name
                            description
                        }
                    }
                }
                teams {
                    edges {
                        node {
                            name
                        }
                    }
                }
            }
        }
        """
    )
    USERS_QUERY = gql(
        """
        query SearchUsers($query: String) {
            users(query: $query) {
                edges {
                    node {
                        id
                        flags
                        entity
                        admin
                        email
                        deletedAt
                        username
                        apiKeys {
                            edges {
                                node {
                                    id
                                    name
                                    description
                                }
                            }
                        }
                        teams {
                            edges {
                                node {
                                    name
                                }
                            }
                        }
                    }
                }
            }
        }
        """
    )

    VIEW_REPORT_QUERY = gql(
        """
        query SpecificReport($reportId: ID!) {
            view(id: $reportId) {
            id
            type
            name
            displayName
            description
            project {
                id
                name
                entityName
            }
            createdAt
            updatedAt
            spec
            previewUrl
            user {
                name
                username
                userInfo
            }
            }
        }
        """
    )

    def __init__(
        self,
        overrides=None,
        timeout: Optional[int] = None,
        api_key: Optional[str] = None,
    ):
        self.settings = InternalApi().settings()
        self._api_key = api_key
        if self.api_key is None:
            wandb.login()
        _overrides = overrides or {}
        self.settings.update(_overrides)
        if "username" in _overrides and "entity" not in _overrides:
            wandb.termwarn(
                'Passing "username" to Api is deprecated. please use "entity" instead.'
            )
            self.settings["entity"] = _overrides["username"]
        self.settings["base_url"] = self.settings["base_url"].rstrip("/")

        self._viewer = None
        self._projects = {}
        self._runs = {}
        self._sweeps = {}
        self._reports = {}
        self._default_entity = None
        self._timeout = timeout if timeout is not None else self._HTTP_TIMEOUT
        self._base_client = Client(
            transport=RequestsHTTPTransport(
                headers={"User-Agent": self.user_agent, "Use-Admin-Privileges": "true"},
                use_json=True,
                # this timeout won't apply when the DNS lookup fails. in that case, it will be 60s
                # https://bugs.python.org/issue22889
                timeout=self._timeout,
                auth=("api", self.api_key),
                url="%s/graphql" % self.settings["base_url"],
            )
        )
        self._client = RetryingClient(self._base_client)

    def create_run(self, **kwargs):
        """Create a new run"""
        if kwargs.get("entity") is None:
            kwargs["entity"] = self.default_entity
        return Run.create(self, **kwargs)

    @requires("report-editing:v0")
    def create_report(
        self,
        project: str,
        entity: str = "",
        title: Optional[str] = "Untitled Report",
        description: Optional[str] = "",
        width: Optional[str] = "readable",
        blocks: "Optional[wandb.apis.reports.Block]" = None,
    ) -> "wandb.apis.reports.Report":
        if entity == "":
            entity = self.default_entity or ""
        if blocks is None:
            blocks = []
        return wandb.apis.reports.Report(
            project, entity, title, description, width, blocks
        )

    @requires("report-editing:v0")
    def load_report(self, path: str) -> "wandb.apis.reports.Report":
        """
        Get report at a given path.

        Arguments:
            path: (str) Path to the target report in the form `entity/project/reports/reportId`.
                You can get this by copy-pasting the URL after your wandb url.  For example:
                `megatruong/report-editing/reports/My-fabulous-report-title--VmlldzoxOTc1Njk0`

        Returns:
            A `BetaReport` object which represents the report at `path`

        Raises:
            wandb.Error if path is invalid
        """
        try:
            entity, project, *_, _report_id = path.split("/")
            *_, report_id = _report_id.split("--")
        except ValueError as e:
            raise ValueError("path must be `entity/project/reports/reportId`") from e
        else:
            r = self.client.execute(
                self.VIEW_REPORT_QUERY, variable_values={"reportId": report_id}
            )
            # breakpoint()
            viewspec = r["view"]
            viewspec["spec"] = json.loads(viewspec["spec"])
            return wandb.apis.reports.Report.from_json(viewspec)

    def create_user(self, email, admin=False):
        """Creates a new user

        Arguments:
            email: (str) The name of the team
            admin: (bool) Whether this user should be a global instance admin

        Returns:
            A `User` object
        """
        return User.create(self, email, admin)

    def sync_tensorboard(self, root_dir, run_id=None, project=None, entity=None):
        """Sync a local directory containing tfevent files to wandb"""
        from wandb.sync import SyncManager  # noqa: F401  TODO: circular import madness

        run_id = run_id or util.generate_id()
        project = project or self.settings.get("project") or "uncategorized"
        entity = entity or self.default_entity
        sm = SyncManager(
            project=project,
            entity=entity,
            run_id=run_id,
            mark_synced=False,
            app_url=self.client.app_url,
            view=False,
            verbose=False,
            sync_tensorboard=True,
        )
        sm.add(root_dir)
        sm.start()
        while not sm.is_done():
            _ = sm.poll()
        return self.run("/".join([entity, project, run_id]))

    @property
    def client(self):
        return self._client

    @property
    def user_agent(self):
        return "W&B Public Client %s" % __version__

    @property
    def api_key(self):
        if self._api_key is not None:
            return self._api_key
        auth = requests.utils.get_netrc_auth(self.settings["base_url"])
        key = None
        if auth:
            key = auth[-1]
        # Environment should take precedence
        if os.getenv("WANDB_API_KEY"):
            key = os.environ["WANDB_API_KEY"]
        self._api_key = key  # memoize key
        return key

    @property
    def default_entity(self):
        if self._default_entity is None:
            res = self._client.execute(self.VIEWER_QUERY)
            self._default_entity = (res.get("viewer") or {}).get("entity")
        return self._default_entity

    @property
    def viewer(self):
        if self._viewer is None:
            self._viewer = User(
                self._client, self._client.execute(self.VIEWER_QUERY).get("viewer")
            )
            self._default_entity = self._viewer.entity
        return self._viewer

    def flush(self):
        """
        The api object keeps a local cache of runs, so if the state of the run may
        change while executing your script you must clear the local cache with `api.flush()`
        to get the latest values associated with the run.
        """
        self._runs = {}

    def from_path(self, path):
        """Return a run, sweep, project or report from a path

        Examples:
            ```
            project = api.from_path("my_project")
            team_project = api.from_path("my_team/my_project")
            run = api.from_path("my_team/my_project/runs/id")
            sweep = api.from_path("my_team/my_project/sweeps/id")
            report = api.from_path("my_team/my_project/reports/My-Report-Vm11dsdf")
            ```

        Arguments:
            path: (str) The path to the project, run, sweep or report

        Returns:
            A `Project`, `Run`, `Sweep`, or `BetaReport` instance.

        Raises:
            wandb.Error if path is invalid or the object doesn't exist
        """
        parts = path.strip("/ ").split("/")
        if len(parts) == 1:
            return self.project(path)
        elif len(parts) == 2:
            return self.project(parts[1], parts[0])
        elif len(parts) == 3:
            return self.run(path)
        elif len(parts) == 4:
            if parts[2].startswith("run"):
                return self.run(path)
            elif parts[2].startswith("sweep"):
                return self.sweep(path)
            elif parts[2].startswith("report"):
                if "--" not in parts[-1]:
                    if "-" in parts[-1]:
                        raise wandb.Error(
                            "Invalid report path, should be team/project/reports/Name--XXXX"
                        )
                    else:
                        parts[-1] = "--" + parts[-1]
                name, id = parts[-1].split("--")
                return BetaReport(
                    self.client,
                    {
                        "display_name": urllib.parse.unquote(name.replace("-", " ")),
                        "id": id,
                        "spec": "{}",
                    },
                    parts[0],
                    parts[1],
                )
        raise wandb.Error(
            "Invalid path, should be TEAM/PROJECT/TYPE/ID where TYPE is runs, sweeps, or reports"
        )

    def _parse_project_path(self, path):
        """Returns project and entity for project specified by path"""
        project = self.settings["project"]
        entity = self.settings["entity"] or self.default_entity
        if path is None:
            return entity, project
        parts = path.split("/", 1)
        if len(parts) == 1:
            return entity, path
        return parts

    def _parse_path(self, path):
        """Parses paths in the following formats:

        url: entity/project/runs/id
        path: entity/project/id
        docker: entity/project:id

        entity is optional and will fall back to the current logged-in user.
        """
        project = self.settings["project"]
        entity = self.settings["entity"] or self.default_entity
        parts = (
            path.replace("/runs/", "/").replace("/sweeps/", "/").strip("/ ").split("/")
        )
        if ":" in parts[-1]:
            id = parts[-1].split(":")[-1]
            parts[-1] = parts[-1].split(":")[0]
        elif parts[-1]:
            id = parts[-1]
        if len(parts) > 1:
            project = parts[1]
            if entity and id == project:
                project = parts[0]
            else:
                entity = parts[0]
            if len(parts) == 3:
                entity = parts[0]
        else:
            project = parts[0]
        return entity, project, id

    def _parse_artifact_path(self, path):
        """Returns project, entity and artifact name for project specified by path"""
        project = self.settings["project"]
        entity = self.settings["entity"] or self.default_entity
        if path is None:
            return entity, project
        parts = path.split("/")
        if len(parts) > 3:
            raise ValueError("Invalid artifact path: %s" % path)
        elif len(parts) == 1:
            return entity, project, path
        elif len(parts) == 2:
            return entity, parts[0], parts[1]
        return parts

    def projects(self, entity=None, per_page=200):
        """
        Get projects for a given entity.

        Arguments:
            entity: (str) Name of the entity requested.  If None, will fall back to
                default entity passed to `Api`.  If no default entity, will raise a `ValueError`.
            per_page: (int) Sets the page size for query pagination.  None will use the default size.
                Usually there is no reason to change this.

        Returns:
            A `Projects` object which is an iterable collection of `Project` objects.

        """
        if entity is None:
            entity = self.settings["entity"] or self.default_entity
            if entity is None:
                raise ValueError(
                    "entity must be passed as a parameter, or set in settings"
                )
        if entity not in self._projects:
            self._projects[entity] = Projects(self.client, entity, per_page=per_page)
        return self._projects[entity]

    def project(self, name, entity=None):
        if entity is None:
            entity = self.settings["entity"] or self.default_entity
        return Project(self.client, entity, name, {})

    def reports(self, path="", name=None, per_page=50):
        """Get reports for a given project path.

        WARNING: This api is in beta and will likely change in a future release

        Arguments:
            path: (str) path to project the report resides in, should be in the form: "entity/project"
            name: (str) optional name of the report requested.
            per_page: (int) Sets the page size for query pagination.  None will use the default size.
                Usually there is no reason to change this.

        Returns:
            A `Reports` object which is an iterable collection of `BetaReport` objects.
        """
        entity, project, _ = self._parse_path(path + "/fake_run")

        if name:
            name = urllib.parse.unquote(name)
            key = "/".join([entity, project, str(name)])
        else:
            key = "/".join([entity, project])

        if key not in self._reports:
            self._reports[key] = Reports(
                self.client,
                Project(self.client, entity, project, {}),
                name=name,
                per_page=per_page,
            )
        return self._reports[key]

    def create_team(self, team, admin_username=None):
        """Creates a new team

        Arguments:
            team: (str) The name of the team
            admin_username: (str) optional username of the admin user of the team, defaults to the current user.

        Returns:
            A `Team` object
        """
        return Team.create(self, team, admin_username)

    def team(self, team):
        return Team(self.client, team)

    def user(self, username_or_email):
        """Return a user from a username or email address

        Note: This function only works for Local Admins, if you are trying to get your own user object, please use `api.viewer`.

        Arguments:
            username_or_email: (str) The username or email address of the user

        Returns:
            A `User` object or None if a user couldn't be found
        """
        res = self._client.execute(self.USERS_QUERY, {"query": username_or_email})
        if len(res["users"]["edges"]) == 0:
            return None
        elif len(res["users"]["edges"]) > 1:
            wandb.termwarn(
                "Found multiple users, returning the first user matching {}".format(
                    username_or_email
                )
            )
        return User(self._client, res["users"]["edges"][0]["node"])

    def users(self, username_or_email):
        """Return all users from a partial username or email address query

        Note: This function only works for Local Admins, if you are trying to get your own user object, please use `api.viewer`.

        Arguments:
            username_or_email: (str) The prefix or suffix of the user you want to find

        Returns:
            An array of `User` objects
        """
        res = self._client.execute(self.USERS_QUERY, {"query": username_or_email})
        return [User(self._client, edge["node"]) for edge in res["users"]["edges"]]

    def runs(self, path=None, filters=None, order="-created_at", per_page=50):
        """
        Return a set of runs from a project that match the filters provided.

        You can filter by `config.*`, `summary_metrics.*`, `tags`, `state`, `entity`, `createdAt`, etc.

        Examples:
            Find runs in my_project where config.experiment_name has been set to "foo"
            ```
            api.runs(path="my_entity/my_project", filters={"config.experiment_name": "foo"})
            ```

            Find runs in my_project where config.experiment_name has been set to "foo" or "bar"
            ```
            api.runs(
                path="my_entity/my_project",
                filters={"$or": [{"config.experiment_name": "foo"}, {"config.experiment_name": "bar"}]}
            )
            ```

            Find runs in my_project where config.experiment_name matches a regex (anchors are not supported)
            ```
            api.runs(
                path="my_entity/my_project",
                filters={"config.experiment_name": {"$regex": "b.*"}}
            )
            ```

            Find runs in my_project where the run name matches a regex (anchors are not supported)
            ```
            api.runs(
                path="my_entity/my_project",
                filters={"display_name": {"$regex": "^foo.*"}}
            )
            ```

            Find runs in my_project sorted by ascending loss
            ```
            api.runs(path="my_entity/my_project", order="+summary_metrics.loss")
            ```

        Arguments:
            path: (str) path to project, should be in the form: "entity/project"
            filters: (dict) queries for specific runs using the MongoDB query language.
                You can filter by run properties such as config.key, summary_metrics.key, state, entity, createdAt, etc.
                For example: {"config.experiment_name": "foo"} would find runs with a config entry
                    of experiment name set to "foo"
                You can compose operations to make more complicated queries,
                    see Reference for the language is at  https://docs.mongodb.com/manual/reference/operator/query
            order: (str) Order can be `created_at`, `heartbeat_at`, `config.*.value`, or `summary_metrics.*`.
                If you prepend order with a + order is ascending.
                If you prepend order with a - order is descending (default).
                The default order is run.created_at from newest to oldest.

        Returns:
            A `Runs` object, which is an iterable collection of `Run` objects.
        """
        entity, project = self._parse_project_path(path)
        filters = filters or {}
        key = (path or "") + str(filters) + str(order)
        if not self._runs.get(key):
            self._runs[key] = Runs(
                self.client,
                entity,
                project,
                filters=filters,
                order=order,
                per_page=per_page,
            )
        return self._runs[key]

    @normalize_exceptions
    def run(self, path=""):
        """
        Returns a single run by parsing path in the form entity/project/run_id.

        Arguments:
            path: (str) path to run in the form `entity/project/run_id`.
                If `api.entity` is set, this can be in the form `project/run_id`
                and if `api.project` is set this can just be the run_id.

        Returns:
            A `Run` object.
        """
        entity, project, run = self._parse_path(path)
        if not self._runs.get(path):
            self._runs[path] = Run(self.client, entity, project, run)
        return self._runs[path]

    def queued_run(
        self, entity, project, queue_id, run_queue_item_id, container_job=False
    ):
        """
        Returns a single queued run by parsing the path in the form entity/project/queue_id/run_queue_item_id
        """
        return QueuedRun(
            self.client,
            entity,
            project,
            queue_id,
            run_queue_item_id,
            container_job=container_job,
        )

    @normalize_exceptions
    def sweep(self, path=""):
        """
        Returns a sweep by parsing path in the form `entity/project/sweep_id`.

        Arguments:
            path: (str, optional) path to sweep in the form entity/project/sweep_id.  If `api.entity`
                is set, this can be in the form project/sweep_id and if `api.project` is set
                this can just be the sweep_id.

        Returns:
            A `Sweep` object.
        """
        entity, project, sweep_id = self._parse_path(path)
        if not self._sweeps.get(path):
            self._sweeps[path] = Sweep(self.client, entity, project, sweep_id)
        return self._sweeps[path]

    @normalize_exceptions
    def artifact_types(self, project=None):
        entity, project = self._parse_project_path(project)
        return ProjectArtifactTypes(self.client, entity, project)

    @normalize_exceptions
    def artifact_type(self, type_name, project=None):
        entity, project = self._parse_project_path(project)
        return ArtifactType(self.client, entity, project, type_name)

    @normalize_exceptions
    def artifact_versions(self, type_name, name, per_page=50):
        entity, project, collection_name = self._parse_artifact_path(name)
        artifact_type = ArtifactType(self.client, entity, project, type_name)
        return artifact_type.collection(collection_name).versions(per_page=per_page)

    @normalize_exceptions
    def artifact(self, name, type=None):
        """
        Returns a single artifact by parsing path in the form `entity/project/run_id`.

        Arguments:
            name: (str) An artifact name. May be prefixed with entity/project. Valid names
                can be in the following forms:
                    name:version
                    name:alias
                    digest
            type: (str, optional) The type of artifact to fetch.
        Returns:
            A `Artifact` object.
        """
        if name is None:
            raise ValueError("You must specify name= to fetch an artifact.")
        entity, project, artifact_name = self._parse_artifact_path(name)
        artifact = Artifact(self.client, entity, project, artifact_name)
        if type is not None and artifact.type != type:
            raise ValueError(
                f"type {type} specified but this artifact is of type {artifact.type}"
            )
        return artifact

    @normalize_exceptions
    def job(self, name, path=None):
        if name is None:
            raise ValueError("You must specify name= to fetch a job.")
        return Job(self, name, path)


class Attrs:
    def __init__(self, attrs):
        self._attrs = attrs

    def snake_to_camel(self, string):
        camel = "".join([i.title() for i in string.split("_")])
        return camel[0].lower() + camel[1:]

    def display(self, height=420, hidden=False) -> bool:
        """Display this object in jupyter"""
        html = self.to_html(height, hidden)
        if html is None:
            wandb.termwarn("This object does not support `.display()`")
            return False
        if ipython.in_jupyter():
            ipython.display_html(html)
            return True
        else:
            wandb.termwarn(".display() only works in jupyter environments")
            return False

    def to_html(self, *args, **kwargs):
        return None

    def __getattr__(self, name):
        key = self.snake_to_camel(name)
        if key == "user":
            raise AttributeError()
        if key in self._attrs.keys():
            return self._attrs[key]
        elif name in self._attrs.keys():
            return self._attrs[name]
        else:
            raise AttributeError(f"'{repr(self)}' object has no attribute '{name}'")


class Paginator:
    QUERY = None

    def __init__(self, client, variables, per_page=None):
        self.client = client
        self.variables = variables
        # We don't allow unbounded paging
        self.per_page = per_page
        if self.per_page is None:
            self.per_page = 50
        self.objects = []
        self.index = -1
        self.last_response = None

    def __iter__(self):
        self.index = -1
        return self

    def __len__(self):
        if self.length is None:
            self._load_page()
        if self.length is None:
            raise ValueError("Object doesn't provide length")
        return self.length

    @property
    def length(self):
        raise NotImplementedError()

    @property
    def more(self):
        raise NotImplementedError()

    @property
    def cursor(self):
        raise NotImplementedError()

    def convert_objects(self):
        raise NotImplementedError()

    def update_variables(self):
        self.variables.update({"perPage": self.per_page, "cursor": self.cursor})

    def _load_page(self):
        if not self.more:
            return False
        self.update_variables()
        self.last_response = self.client.execute(
            self.QUERY, variable_values=self.variables
        )
        self.objects.extend(self.convert_objects())
        return True

    def __getitem__(self, index):
        loaded = True
        while loaded and index > len(self.objects) - 1:
            loaded = self._load_page()
        return self.objects[index]

    def __next__(self):
        self.index += 1
        if len(self.objects) <= self.index:
            if not self._load_page():
                raise StopIteration
            if len(self.objects) <= self.index:
                raise StopIteration
        return self.objects[self.index]

    next = __next__


class User(Attrs):
    CREATE_USER_MUTATION = gql(
        """
    mutation CreateUserFromAdmin($email: String!, $admin: Boolean) {
        createUser(input: {email: $email, admin: $admin}) {
            user {
                id
                name
                username
                email
                admin
            }
        }
    }
        """
    )

    DELETE_API_KEY_MUTATION = gql(
        """
    mutation DeleteApiKey($id: String!) {
        deleteApiKey(input: {id: $id}) {
            success
        }
    }
        """
    )
    GENERATE_API_KEY_MUTATION = gql(
        """
    mutation GenerateApiKey($description: String) {
        generateApiKey(input: {description: $description}) {
            apiKey {
                id
                name
            }
        }
    }
        """
    )

    def __init__(self, client, attrs):
        super().__init__(attrs)
        self._client = client
        self._user_api = None

    @property
    def user_api(self):
        """An instance of the api using credentials from the user"""
        if self._user_api is None and len(self.api_keys) > 0:
            self._user_api = wandb.Api(api_key=self.api_keys[0])
        return self._user_api

    @classmethod
    def create(cls, api, email, admin=False):
        """Creates a new user

        Arguments:
            api: (`Api`) The api instance to use
            email: (str) The name of the team
            admin: (bool) Whether this user should be a global instance admin

        Returns:
            A `User` object
        """
        res = api.client.execute(
            cls.CREATE_USER_MUTATION,
            {"email": email, "admin": admin},
        )
        return User(api.client, res["createUser"]["user"])

    @property
    def api_keys(self):
        if self._attrs.get("apiKeys") is None:
            return []
        return [k["node"]["name"] for k in self._attrs["apiKeys"]["edges"]]

    @property
    def teams(self):
        if self._attrs.get("teams") is None:
            return []
        return [k["node"]["name"] for k in self._attrs["teams"]["edges"]]

    def delete_api_key(self, api_key):
        """Delete a users api key

        Returns:
            Boolean indicating success

        Raises:
            ValueError if the api_key couldn't be found
        """
        idx = self.api_keys.index(api_key)
        try:
            self._client.execute(
                self.DELETE_API_KEY_MUTATION,
                {"id": self._attrs["apiKeys"]["edges"][idx]["node"]["id"]},
            )
        except requests.exceptions.HTTPError:
            return False
        return True

    def generate_api_key(self, description=None):
        """Generates a new api key

        Returns:
            The new api key, or None on failure
        """
        try:
            # We must make this call using credentials from the original user
            key = self.user_api.client.execute(
                self.GENERATE_API_KEY_MUTATION, {"description": description}
            )["generateApiKey"]["apiKey"]
            self._attrs["apiKeys"]["edges"].append({"node": key})
            return key["name"]
        except (requests.exceptions.HTTPError, AttributeError):
            return None

    def __repr__(self):
        return f"<User {self.email}>"


class Member(Attrs):
    DELETE_MEMBER_MUTATION = gql(
        """
    mutation DeleteInvite($id: String, $entityName: String) {
        deleteInvite(input: {id: $id, entityName: $entityName}) {
            success
        }
    }
  """
    )

    def __init__(self, client, team, attrs):
        super().__init__(attrs)
        self._client = client
        self.team = team

    def delete(self):
        """Remove a member from a team

        Returns:
            Boolean indicating success
        """
        try:
            return self._client.execute(
                self.DELETE_MEMBER_MUTATION, {"id": self.id, "entityName": self.team}
            )["deleteInvite"]["success"]
        except requests.exceptions.HTTPError:
            return False

    def __repr__(self):
        return f"<Member {self.name} ({self.account_type})>"


class Team(Attrs):
    CREATE_TEAM_MUTATION = gql(
        """
    mutation CreateTeam($teamName: String!, $teamAdminUserName: String) {
        createTeam(input: {teamName: $teamName, teamAdminUserName: $teamAdminUserName}) {
            entity {
                id
                name
                available
                photoUrl
                limits
            }
        }
    }
    """
    )
    CREATE_INVITE_MUTATION = gql(
        """
    mutation CreateInvite($entityName: String!, $email: String, $username: String, $admin: Boolean) {
        createInvite(input: {entityName: $entityName, email: $email, username: $username, admin: $admin}) {
            invite {
                id
                name
                email
                createdAt
                toUser {
                    name
                }
            }
        }
    }
    """
    )
    TEAM_QUERY = gql(
        """
    query Entity($name: String!) {
        entity(name: $name) {
            id
            name
            available
            photoUrl
            readOnly
            readOnlyAdmin
            isTeam
            privateOnly
            storageBytes
            codeSavingEnabled
            defaultAccess
            isPaid
            members {
                id
                admin
                pending
                email
                username
                name
                photoUrl
                accountType
                apiKey
            }
        }
    }
    """
    )
    CREATE_SERVICE_ACCOUNT_MUTATION = gql(
        """
    mutation CreateServiceAccount($entityName: String!, $description: String!) {
        createServiceAccount(
            input: {description: $description, entityName: $entityName}
        ) {
            user {
                id
            }
        }
    }
    """
    )

    def __init__(self, client, name, attrs=None):
        super().__init__(attrs or {})
        self._client = client
        self.name = name
        self.load()

    @classmethod
    def create(cls, api, team, admin_username=None):
        """Creates a new team

        Arguments:
            api: (`Api`) The api instance to use
            team: (str) The name of the team
            admin_username: (str) optional username of the admin user of the team, defaults to the current user.

        Returns:
            A `Team` object
        """
        try:
            api.client.execute(
                cls.CREATE_TEAM_MUTATION,
                {"teamName": team, "teamAdminUserName": admin_username},
            )
        except requests.exceptions.HTTPError:
            pass
        return Team(api.client, team)

    def invite(self, username_or_email, admin=False):
        """Invites a user to a team

        Arguments:
            username_or_email: (str) The username or email address of the user you want to invite
            admin: (bool) Whether to make this user a team admin, defaults to False

        Returns:
            True on success, False if user was already invited or didn't exist
        """
        variables = {"entityName": self.name, "admin": admin}
        if "@" in username_or_email:
            variables["email"] = username_or_email
        else:
            variables["username"] = username_or_email
        try:
            self._client.execute(self.CREATE_INVITE_MUTATION, variables)
        except requests.exceptions.HTTPError:
            return False
        return True

    def create_service_account(self, description):
        """Creates a service account for the team

        Arguments:
            description: (str) A description for this service account

        Returns:
            The service account `Member` object, or None on failure
        """
        try:
            self._client.execute(
                self.CREATE_SERVICE_ACCOUNT_MUTATION,
                {"description": description, "entityName": self.name},
            )
            self.load(True)
            return self.members[-1]
        except requests.exceptions.HTTPError:
            return None

    def load(self, force=False):
        if force or not self._attrs:
            response = self._client.execute(self.TEAM_QUERY, {"name": self.name})
            self._attrs = response["entity"]
            self._attrs["members"] = [
                Member(self._client, self.name, member)
                for member in self._attrs["members"]
            ]
        return self._attrs

    def __repr__(self):
        return f"<Team {self.name}>"


class Projects(Paginator):
    """
    An iterable collection of `Project` objects.
    """

    QUERY = gql(
        """
        query Projects($entity: String, $cursor: String, $perPage: Int = 50) {
            models(entityName: $entity, after: $cursor, first: $perPage) {
                edges {
                    node {
                        ...ProjectFragment
                    }
                    cursor
                }
                pageInfo {
                    endCursor
                    hasNextPage
                }
            }
        }
        %s
        """
        % PROJECT_FRAGMENT
    )

    def __init__(self, client, entity, per_page=50):
        self.client = client
        self.entity = entity
        variables = {
            "entity": self.entity,
        }
        super().__init__(client, variables, per_page)

    @property
    def length(self):
        return None

    @property
    def more(self):
        if self.last_response:
            return self.last_response["models"]["pageInfo"]["hasNextPage"]
        else:
            return True

    @property
    def cursor(self):
        if self.last_response:
            return self.last_response["models"]["edges"][-1]["cursor"]
        else:
            return None

    def convert_objects(self):
        return [
            Project(self.client, self.entity, p["node"]["name"], p["node"])
            for p in self.last_response["models"]["edges"]
        ]

    def __repr__(self):
        return f"<Projects {self.entity}>"


class Project(Attrs):
    """A project is a namespace for runs."""

    def __init__(self, client, entity, project, attrs):
        super().__init__(dict(attrs))
        self.client = client
        self.name = project
        self.entity = entity

    @property
    def path(self):
        return [self.entity, self.name]

    @property
    def url(self):
        return self.client.app_url + "/".join(self.path + ["workspace"])

    def to_html(self, height=420, hidden=False):
        """Generate HTML containing an iframe displaying this project"""
        url = self.url + "?jupyter=true"
        style = f"border:none;width:100%;height:{height}px;"
        prefix = ""
        if hidden:
            style += "display:none;"
            prefix = ipython.toggle_button("project")
        return prefix + f'<iframe src="{url}" style="{style}"></iframe>'

    def _repr_html_(self) -> str:
        return self.to_html()

    def __repr__(self):
        return "<Project {}>".format("/".join(self.path))

    @normalize_exceptions
    def artifacts_types(self, per_page=50):
        return ProjectArtifactTypes(self.client, self.entity, self.name)

    @normalize_exceptions
    def sweeps(self):
        query = gql(
            """
            query GetSweeps($project: String!, $entity: String!) {
                project(name: $project, entityName: $entity) {
                    totalSweeps
                    sweeps {
                        edges {
                            node {
                                ...SweepFragment
                            }
                            cursor
                        }
                        pageInfo {
                            endCursor
                            hasNextPage
                        }
                    }
                }
            }
            %s
            """
            % SWEEP_FRAGMENT
        )
        variable_values = {"project": self.name, "entity": self.entity}
        ret = self.client.execute(query, variable_values)
        if ret["project"]["totalSweeps"] < 1:
            return []

        return [
            # match format of existing public sweep apis
            Sweep(
                self.client,
                self.entity,
                self.name,
                e["node"]["name"],
                attrs={
                    "id": e["node"]["id"],
                    "name": e["node"]["name"],
                    "bestLoss": e["node"]["bestLoss"],
                    "config": e["node"]["config"],
                },
            )
            for e in ret["project"]["sweeps"]["edges"]
        ]


class Runs(Paginator):
    """An iterable collection of runs associated with a project and optional filter.
    This is generally used indirectly via the `Api`.runs method
    """

    QUERY = gql(
        """
        query Runs($project: String!, $entity: String!, $cursor: String, $perPage: Int = 50, $order: String, $filters: JSONString) {
            project(name: $project, entityName: $entity) {
                runCount(filters: $filters)
                readOnly
                runs(filters: $filters, after: $cursor, first: $perPage, order: $order) {
                    edges {
                        node {
                            ...RunFragment
                        }
                        cursor
                    }
                    pageInfo {
                        endCursor
                        hasNextPage
                    }
                }
            }
        }
        %s
        """
        % RUN_FRAGMENT
    )

    def __init__(self, client, entity, project, filters=None, order=None, per_page=50):
        self.entity = entity
        self.project = project
        self.filters = filters or {}
        self.order = order
        self._sweeps = {}
        variables = {
            "project": self.project,
            "entity": self.entity,
            "order": self.order,
            "filters": json.dumps(self.filters),
        }
        super().__init__(client, variables, per_page)

    @property
    def length(self):
        if self.last_response:
            return self.last_response["project"]["runCount"]
        else:
            return None

    @property
    def more(self):
        if self.last_response:
            return self.last_response["project"]["runs"]["pageInfo"]["hasNextPage"]
        else:
            return True

    @property
    def cursor(self):
        if self.last_response:
            return self.last_response["project"]["runs"]["edges"][-1]["cursor"]
        else:
            return None

    def convert_objects(self):
        objs = []
        if self.last_response is None or self.last_response.get("project") is None:
            raise ValueError("Could not find project %s" % self.project)
        for run_response in self.last_response["project"]["runs"]["edges"]:
            run = Run(
                self.client,
                self.entity,
                self.project,
                run_response["node"]["name"],
                run_response["node"],
            )
            objs.append(run)

            if run.sweep_name:
                if run.sweep_name in self._sweeps:
                    sweep = self._sweeps[run.sweep_name]
                else:
                    sweep = Sweep.get(
                        self.client,
                        self.entity,
                        self.project,
                        run.sweep_name,
                        withRuns=False,
                    )
                    self._sweeps[run.sweep_name] = sweep

                if sweep is None:
                    continue
                run.sweep = sweep

        return objs

    def __repr__(self):
        return f"<Runs {self.entity}/{self.project}>"


class Run(Attrs):
    """
    A single run associated with an entity and project.

    Attributes:
        tags ([str]): a list of tags associated with the run
        url (str): the url of this run
        id (str): unique identifier for the run (defaults to eight characters)
        name (str): the name of the run
        state (str): one of: running, finished, crashed, killed, preempting, preempted
        config (dict): a dict of hyperparameters associated with the run
        created_at (str): ISO timestamp when the run was started
        system_metrics (dict): the latest system metrics recorded for the run
        summary (dict): A mutable dict-like property that holds the current summary.
                    Calling update will persist any changes.
        project (str): the project associated with the run
        entity (str): the name of the entity associated with the run
        user (str): the name of the user who created the run
        path (str): Unique identifier [entity]/[project]/[run_id]
        notes (str): Notes about the run
        read_only (boolean): Whether the run is editable
        history_keys (str): Keys of the history metrics that have been logged
            with `wandb.log({key: value})`
    """

    def __init__(self, client, entity, project, run_id, attrs=None):
        """
        Run is always initialized by calling api.runs() where api is an instance of wandb.Api
        """
        _attrs = attrs or {}
        super().__init__(dict(_attrs))
        self.client = client
        self._entity = entity
        self.project = project
        self._files = {}
        self._base_dir = env.get_dir(tempfile.gettempdir())
        self.id = run_id
        self.sweep = None
        self.dir = os.path.join(self._base_dir, *self.path)
        try:
            os.makedirs(self.dir)
        except OSError:
            pass
        self._summary = None
        self._state = _attrs.get("state", "not found")

        self.load(force=not _attrs)

    @property
    def state(self):
        return self._state

    @property
    def entity(self):
        return self._entity

    @property
    def username(self):
        wandb.termwarn("Run.username is deprecated. Please use Run.entity instead.")
        return self._entity

    @property
    def storage_id(self):
        # For compatibility with wandb.Run, which has storage IDs
        # in self.storage_id and names in self.id.

        return self._attrs.get("id")

    @property
    def id(self):
        return self._attrs.get("name")

    @id.setter
    def id(self, new_id):
        attrs = self._attrs
        attrs["name"] = new_id
        return new_id

    @property
    def name(self):
        return self._attrs.get("displayName")

    @name.setter
    def name(self, new_name):
        self._attrs["displayName"] = new_name
        return new_name

    @classmethod
    def create(cls, api, run_id=None, project=None, entity=None):
        """Create a run for the given project"""
        run_id = run_id or util.generate_id()
        project = project or api.settings.get("project") or "uncategorized"
        mutation = gql(
            """
        mutation UpsertBucket($project: String, $entity: String, $name: String!) {
            upsertBucket(input: {modelName: $project, entityName: $entity, name: $name}) {
                bucket {
                    project {
                        name
                        entity { name }
                    }
                    id
                    name
                }
                inserted
            }
        }
        """
        )
        variables = {"entity": entity, "project": project, "name": run_id}
        res = api.client.execute(mutation, variable_values=variables)
        res = res["upsertBucket"]["bucket"]
        return Run(
            api.client,
            res["project"]["entity"]["name"],
            res["project"]["name"],
            res["name"],
            {
                "id": res["id"],
                "config": "{}",
                "systemMetrics": "{}",
                "summaryMetrics": "{}",
                "tags": [],
                "description": None,
                "notes": None,
                "state": "running",
            },
        )

    def load(self, force=False):
        query = gql(
            """
        query Run($project: String!, $entity: String!, $name: String!) {
            project(name: $project, entityName: $entity) {
                run(name: $name) {
                    ...RunFragment
                }
            }
        }
        %s
        """
            % RUN_FRAGMENT
        )
        if force or not self._attrs:
            response = self._exec(query)
            if (
                response is None
                or response.get("project") is None
                or response["project"].get("run") is None
            ):
                raise ValueError("Could not find run %s" % self)
            self._attrs = response["project"]["run"]
            self._state = self._attrs["state"]

            if self.sweep_name and not self.sweep:
                # There may be a lot of runs. Don't bother pulling them all
                # just for the sake of this one.
                self.sweep = Sweep.get(
                    self.client,
                    self.entity,
                    self.project,
                    self.sweep_name,
                    withRuns=False,
                )

        self._attrs["summaryMetrics"] = (
            json.loads(self._attrs["summaryMetrics"])
            if self._attrs.get("summaryMetrics")
            else {}
        )
        self._attrs["systemMetrics"] = (
            json.loads(self._attrs["systemMetrics"])
            if self._attrs.get("systemMetrics")
            else {}
        )
        if self._attrs.get("user"):
            self.user = User(self.client, self._attrs["user"])
        config_user, config_raw = {}, {}
        for key, value in json.loads(self._attrs.get("config") or "{}").items():
            config = config_raw if key in WANDB_INTERNAL_KEYS else config_user
            if isinstance(value, dict) and "value" in value:
                config[key] = value["value"]
            else:
                config[key] = value
        config_raw.update(config_user)
        self._attrs["config"] = config_user
        self._attrs["rawconfig"] = config_raw
        return self._attrs

    @normalize_exceptions
    def wait_until_finished(self):
        query = gql(
            """
            query RunState($project: String!, $entity: String!, $name: String!) {
                project(name: $project, entityName: $entity) {
                    run(name: $name) {
                        state
                    }
                }
            }
        """
        )
        while True:
            res = self._exec(query)
            state = res["project"]["run"]["state"]
            if state in ["finished", "crashed", "failed"]:
                print(f"Run finished with status: {state}")
                self._attrs["state"] = state
                self._state = state
                return
            time.sleep(5)

    @normalize_exceptions
    def update(self):
        """
        Persists changes to the run object to the wandb backend.
        """
        mutation = gql(
            """
        mutation UpsertBucket($id: String!, $description: String, $display_name: String, $notes: String, $tags: [String!], $config: JSONString!, $groupName: String) {
            upsertBucket(input: {id: $id, description: $description, displayName: $display_name, notes: $notes, tags: $tags, config: $config, groupName: $groupName}) {
                bucket {
                    ...RunFragment
                }
            }
        }
        %s
        """
            % RUN_FRAGMENT
        )
        _ = self._exec(
            mutation,
            id=self.storage_id,
            tags=self.tags,
            description=self.description,
            notes=self.notes,
            display_name=self.display_name,
            config=self.json_config,
            groupName=self.group,
        )
        self.summary.update()

    @normalize_exceptions
    def delete(self, delete_artifacts=False):
        """
        Deletes the given run from the wandb backend.
        """
        mutation = gql(
            """
            mutation DeleteRun(
                $id: ID!,
                %s
            ) {
                deleteRun(input: {
                    id: $id,
                    %s
                }) {
                    clientMutationId
                }
            }
        """
            %
            # Older backends might not support the 'deleteArtifacts' argument,
            # so only supply it when it is explicitly set.
            (
                "$deleteArtifacts: Boolean" if delete_artifacts else "",
                "deleteArtifacts: $deleteArtifacts" if delete_artifacts else "",
            )
        )

        self.client.execute(
            mutation,
            variable_values={
                "id": self.storage_id,
                "deleteArtifacts": delete_artifacts,
            },
        )

    def save(self):
        self.update()

    @property
    def json_config(self):
        config = {}
        for k, v in self.config.items():
            config[k] = {"value": v, "desc": None}
        return json.dumps(config)

    def _exec(self, query, **kwargs):
        """Execute a query against the cloud backend"""
        variables = {"entity": self.entity, "project": self.project, "name": self.id}
        variables.update(kwargs)
        return self.client.execute(query, variable_values=variables)

    def _sampled_history(self, keys, x_axis="_step", samples=500):
        spec = {"keys": [x_axis] + keys, "samples": samples}
        query = gql(
            """
        query RunSampledHistory($project: String!, $entity: String!, $name: String!, $specs: [JSONString!]!) {
            project(name: $project, entityName: $entity) {
                run(name: $name) { sampledHistory(specs: $specs) }
            }
        }
        """
        )

        response = self._exec(query, specs=[json.dumps(spec)])
        # sampledHistory returns one list per spec, we only send one spec
        return response["project"]["run"]["sampledHistory"][0]

    def _full_history(self, samples=500, stream="default"):
        node = "history" if stream == "default" else "events"
        query = gql(
            """
        query RunFullHistory($project: String!, $entity: String!, $name: String!, $samples: Int) {
            project(name: $project, entityName: $entity) {
                run(name: $name) { %s(samples: $samples) }
            }
        }
        """
            % node
        )

        response = self._exec(query, samples=samples)
        return [json.loads(line) for line in response["project"]["run"][node]]

    @normalize_exceptions
    def files(self, names=None, per_page=50):
        """
        Arguments:
            names (list): names of the requested files, if empty returns all files
            per_page (int): number of results per page

        Returns:
            A `Files` object, which is an iterator over `File` objects.
        """
        return Files(self.client, self, names or [], per_page)

    @normalize_exceptions
    def file(self, name):
        """
        Arguments:
            name (str): name of requested file.

        Returns:
            A `File` matching the name argument.
        """
        return Files(self.client, self, [name])[0]

    @normalize_exceptions
    def upload_file(self, path, root="."):
        """
        Arguments:
            path (str): name of file to upload.
            root (str): the root path to save the file relative to.  i.e.
                If you want to have the file saved in the run as "my_dir/file.txt"
                and you're currently in "my_dir" you would set root to "../"

        Returns:
            A `File` matching the name argument.
        """
        api = InternalApi(
            default_settings={"entity": self.entity, "project": self.project},
            retry_timedelta=RETRY_TIMEDELTA,
        )
        api.set_current_run_id(self.id)
        root = os.path.abspath(root)
        name = os.path.relpath(path, root)
        with open(os.path.join(root, name), "rb") as f:
            api.push({util.to_forward_slash_path(name): f})
        return Files(self.client, self, [name])[0]

    @normalize_exceptions
    def history(
        self, samples=500, keys=None, x_axis="_step", pandas=True, stream="default"
    ):
        """
        Returns sampled history metrics for a run.  This is simpler and faster if you are ok with
        the history records being sampled.

        Arguments:
            samples (int, optional): The number of samples to return
            pandas (bool, optional): Return a pandas dataframe
            keys (list, optional): Only return metrics for specific keys
            x_axis (str, optional): Use this metric as the xAxis defaults to _step
            stream (str, optional): "default" for metrics, "system" for machine metrics

        Returns:
            If pandas=True returns a `pandas.DataFrame` of history metrics.
            If pandas=False returns a list of dicts of history metrics.
        """
        if keys is not None and not isinstance(keys, list):
            wandb.termerror("keys must be specified in a list")
            return []
        if keys is not None and len(keys) > 0 and not isinstance(keys[0], str):
            wandb.termerror("keys argument must be a list of strings")
            return []

        if keys and stream != "default":
            wandb.termerror("stream must be default when specifying keys")
            return []
        elif keys:
            lines = self._sampled_history(keys=keys, x_axis=x_axis, samples=samples)
        else:
            lines = self._full_history(samples=samples, stream=stream)
        if pandas:
            pandas = util.get_module("pandas")
            if pandas:
                lines = pandas.DataFrame.from_records(lines)
            else:
                print("Unable to load pandas, call history with pandas=False")
        return lines

    @normalize_exceptions
    def scan_history(self, keys=None, page_size=1000, min_step=None, max_step=None):
        """
        Returns an iterable collection of all history records for a run.

        Example:
            Export all the loss values for an example run

            ```python
            run = api.run("l2k2/examples-numpy-boston/i0wt6xua")
            history = run.scan_history(keys=["Loss"])
            losses = [row["Loss"] for row in history]
            ```


        Arguments:
            keys ([str], optional): only fetch these keys, and only fetch rows that have all of keys defined.
            page_size (int, optional): size of pages to fetch from the api

        Returns:
            An iterable collection over history records (dict).
        """
        if keys is not None and not isinstance(keys, list):
            wandb.termerror("keys must be specified in a list")
            return []
        if keys is not None and len(keys) > 0 and not isinstance(keys[0], str):
            wandb.termerror("keys argument must be a list of strings")
            return []

        last_step = self.lastHistoryStep
        # set defaults for min/max step
        if min_step is None:
            min_step = 0
        if max_step is None:
            max_step = last_step + 1
        # if the max step is past the actual last step, clamp it down
        if max_step > last_step:
            max_step = last_step + 1
        if keys is None:
            return HistoryScan(
                run=self,
                client=self.client,
                page_size=page_size,
                min_step=min_step,
                max_step=max_step,
            )
        else:
            return SampledHistoryScan(
                run=self,
                client=self.client,
                keys=keys,
                page_size=page_size,
                min_step=min_step,
                max_step=max_step,
            )

    @normalize_exceptions
    def logged_artifacts(self, per_page=100):
        return RunArtifacts(self.client, self, mode="logged", per_page=per_page)

    @normalize_exceptions
    def used_artifacts(self, per_page=100):
        return RunArtifacts(self.client, self, mode="used", per_page=per_page)

    @normalize_exceptions
    def use_artifact(self, artifact, use_as=None):
        """Declare an artifact as an input to a run.

        Arguments:
            artifact (`Artifact`): An artifact returned from
                `wandb.Api().artifact(name)`
            use_as (string, optional): A string identifying
                how the artifact is used in the script. Used
                to easily differentiate artifacts used in a
                run, when using the beta wandb launch
                feature's artifact swapping functionality.
        Returns:
            A `Artifact` object.
        """
        api = InternalApi(
            default_settings={"entity": self.entity, "project": self.project},
            retry_timedelta=RETRY_TIMEDELTA,
        )
        api.set_current_run_id(self.id)

        if isinstance(artifact, Artifact):
            api.use_artifact(artifact.id, use_as=use_as or artifact.name)
            return artifact
        elif isinstance(artifact, wandb.Artifact):
            raise ValueError(
                "Only existing artifacts are accepted by this api. "
                "Manually create one with `wandb artifacts put`"
            )
        else:
            raise ValueError("You must pass a wandb.Api().artifact() to use_artifact")

    @normalize_exceptions
    def log_artifact(self, artifact, aliases=None):
        """Declare an artifact as output of a run.

        Arguments:
            artifact (`Artifact`): An artifact returned from
                `wandb.Api().artifact(name)`
            aliases (list, optional): Aliases to apply to this artifact
        Returns:
            A `Artifact` object.
        """
        api = InternalApi(
            default_settings={"entity": self.entity, "project": self.project},
            retry_timedelta=RETRY_TIMEDELTA,
        )
        api.set_current_run_id(self.id)

        if isinstance(artifact, Artifact):
            artifact_collection_name = artifact.name.split(":")[0]
            api.create_artifact(
                artifact.type,
                artifact_collection_name,
                artifact.digest,
                aliases=aliases,
            )
            return artifact
        elif isinstance(artifact, wandb.Artifact):
            raise ValueError(
                "Only existing artifacts are accepted by this api. "
                "Manually create one with `wandb artifacts put`"
            )
        else:
            raise ValueError("You must pass a wandb.Api().artifact() to use_artifact")

    @property
    def summary(self):
        if self._summary is None:
            # TODO: fix the outdir issue
            self._summary = HTTPSummary(self, self.client, summary=self.summary_metrics)
        return self._summary

    @property
    def path(self):
        return [
            urllib.parse.quote_plus(str(self.entity)),
            urllib.parse.quote_plus(str(self.project)),
            urllib.parse.quote_plus(str(self.id)),
        ]

    @property
    def url(self):
        path = self.path
        path.insert(2, "runs")
        return self.client.app_url + "/".join(path)

    @property
    def lastHistoryStep(self):  # noqa: N802
        query = gql(
            """
        query RunHistoryKeys($project: String!, $entity: String!, $name: String!) {
            project(name: $project, entityName: $entity) {
                run(name: $name) { historyKeys }
            }
        }
        """
        )
        response = self._exec(query)
        if (
            response is None
            or response.get("project") is None
            or response["project"].get("run") is None
            or response["project"]["run"].get("historyKeys") is None
        ):
            return -1
        history_keys = response["project"]["run"]["historyKeys"]
        return history_keys["lastStep"] if "lastStep" in history_keys else -1

    def to_html(self, height=420, hidden=False):
        """Generate HTML containing an iframe displaying this run"""
        url = self.url + "?jupyter=true"
        style = f"border:none;width:100%;height:{height}px;"
        prefix = ""
        if hidden:
            style += "display:none;"
            prefix = ipython.toggle_button()
        return prefix + f'<iframe src="{url}" style="{style}"></iframe>'

    def _repr_html_(self) -> str:
        return self.to_html()

    def __repr__(self):
        return "<Run {} ({})>".format("/".join(self.path), self.state)


class QueuedRun:
    """
    A single queued run associated with an entity and project. Call `run = wait_until_running()` or `run = wait_until_finished()` methods to access the run
    """

    def __init__(
        self,
        client,
        entity,
        project,
        queue_id,
        run_queue_item_id,
        container_job=False,
    ):
        self.client = client
        self._entity = entity
        self._project = project
        self._queue_id = queue_id
        self._run_queue_item_id = run_queue_item_id
        self.sweep = None
        self._run = None
        self.container_job = container_job

    @property
    def queue_id(self):
        return self._queue_id

    @property
    def id(self):
        return self._run_queue_item_id

    @property
    def project(self):
        return self._project

    @property
    def entity(self):
        return self._entity

    @property
    def state(self):
        query = gql(
            """
            query GetRunQueueItem($projectName: String!, $entityName: String!, $runQueue: String!) {
                project(name: $projectName, entityName: $entityName) {
                    runQueue(name:$runQueue) {
                        runQueueItems {
                            edges {
                                node {
                                    id
                                    state
                                    associatedRunId
                                }
                            }
                        }
                    }
                }
            }
        """
        )
        variable_values = {
            "projectName": self.project,
            "entityName": self._entity,
            "runQueue": self.queue_id,
        }
        res = self.client.execute(query, variable_values)
        for item in res["project"]["runQueue"]["runQueueItems"]["edges"]:
            if str(item["node"]["id"]) == str(self.id):
                return item["node"]["state"].lower()
        raise ValueError(
            f"Could not find QueuedRun associated with id: {self.id} on queue id {self.queue_id}"
        )

<<<<<<< HEAD
    def _exec(self, query, **kwargs):
        """Execute a query against the cloud backend"""
        variables = {
            "entity": self.entity,
            "project": self.project,
        }
        variables.update(kwargs)
        return self.client.execute(query, variable_values=variables)

=======
>>>>>>> 53e33f6f
    @normalize_exceptions
    def wait_until_finished(self):
        if not self._run:
            self.wait_until_running()

        self._run.wait_until_finished()
        # refetch run to get updated summary
        self._run.load(force=True)
        return self._run

    @normalize_exceptions
    def delete(self, delete_artifacts=False):
        """
        Deletes the given queued run from the wandb backend.
        """
        mutation = gql(
            """
            mutation DeleteFromRunQueue($queueID: String!, $runQueueItemID: String!)
            {
                deleteFromRunQueue(input: {queueID: $queueID, runQueueItemID: $runQueueItemID}) {
                    success
                    clientMutationId
                }
            }
            """
        )
        self.client.execute(
            mutation,
            variable_values={
                "queueID": self.queue_id,
                "runQueueItemID": self._run_queue_item_id,
            },
        )

    @normalize_exceptions
    def wait_until_running(self):
        if self._run is not None:
            return self._run
        if self.container_job:
            raise LaunchError("Container jobs cannot be waited on")
        query = gql(
            """
            query GetRunQueueItem($projectName: String!, $entityName: String!, $runQueue: String!) {
                project(name: $projectName, entityName: $entityName) {
                    runQueue(name:$runQueue) {
                        runQueueItems {
                            edges {
                                node {
                                    id
                                    state
                                    associatedRunId
                                }
                            }
                        }
                    }
                }
            }
        """
        )
        variable_values = {
            "projectName": self.project,
            "entityName": self._entity,
            "runQueue": self.queue_id,
        }

        while True:
            res = self.client.execute(query, variable_values)
            # TODO: add fetch run queue by item end point
            for item in res["project"]["runQueue"]["runQueueItems"]["edges"]:
                if (
                    item["node"]["id"] == self.id
                    and item["node"]["associatedRunId"] is not None
                ):
                    # sleep here to hide an ugly warning
                    time.sleep(2)
                    # TODO: this should be changed once the ack occurs within the docker container.
                    try:
                        self._run = Run(
                            self.client,
                            self._entity,
                            self.project,
                            item["node"]["associatedRunId"],
                            None,
                        )
                        self._run_id = item["node"]["associatedRunId"]
                        return self._run
                    except ValueError as e:
                        print(e)
<<<<<<< HEAD
=======
                else:
                    raise ValueError(f"Could not find run queue item with id {self.id}")
>>>>>>> 53e33f6f

            time.sleep(5)

    def __repr__(self):
        return f"<QueuedRun {self.queue_id} ({self.id})"


class Sweep(Attrs):
    """A set of runs associated with a sweep.

    Examples:
        Instantiate with:
        ```
        api = wandb.Api()
        sweep = api.sweep(path/to/sweep)
        ```

    Attributes:
        runs: (`Runs`) list of runs
        id: (str) sweep id
        project: (str) name of project
        config: (str) dictionary of sweep configuration
        state: (str) the state of the sweep
    """

    QUERY = gql(
        """
    query Sweep($project: String, $entity: String, $name: String!) {
        project(name: $project, entityName: $entity) {
            sweep(sweepName: $name) {
                id
                name
                bestLoss
                config
            }
        }
    }
    """
    )

    def __init__(self, client, entity, project, sweep_id, attrs=None):
        # TODO: Add agents / flesh this out.
        super().__init__(dict(attrs or {}))
        self.client = client
        self._entity = entity
        self.project = project
        self.id = sweep_id
        self.runs = []

        self.load(force=not attrs)

    @property
    def entity(self):
        return self._entity

    @property
    def username(self):
        wandb.termwarn("Sweep.username is deprecated. please use Sweep.entity instead.")
        return self._entity

    @property
    def config(self):
        return util.load_yaml(self._attrs["config"])

    def load(self, force=False):
        if force or not self._attrs:
            sweep = self.get(self.client, self.entity, self.project, self.id)
            if sweep is None:
                raise ValueError("Could not find sweep %s" % self)
            self._attrs = sweep._attrs
            self.runs = sweep.runs

        return self._attrs

    @property
    def order(self):
        if self._attrs.get("config") and self.config.get("metric"):
            sort_order = self.config["metric"].get("goal", "minimize")
            prefix = "+" if sort_order == "minimize" else "-"
            return QueryGenerator.format_order_key(
                prefix + self.config["metric"]["name"]
            )

    def best_run(self, order=None):
        "Returns the best run sorted by the metric defined in config or the order passed in"
        if order is None:
            order = self.order
        else:
            order = QueryGenerator.format_order_key(order)
        if order is None:
            wandb.termwarn(
                "No order specified and couldn't find metric in sweep config, returning most recent run"
            )
        else:
            wandb.termlog("Sorting runs by %s" % order)
        filters = {"$and": [{"sweep": self.id}]}
        try:
            return Runs(
                self.client,
                self.entity,
                self.project,
                order=order,
                filters=filters,
                per_page=1,
            )[0]
        except IndexError:
            return None

    @property
    def path(self):
        return [
            urllib.parse.quote_plus(str(self.entity)),
            urllib.parse.quote_plus(str(self.project)),
            urllib.parse.quote_plus(str(self.id)),
        ]

    @property
    def url(self):
        path = self.path
        path.insert(2, "sweeps")
        return self.client.app_url + "/".join(path)

    @property
    def name(self):
        return self.config.get("name") or self.id

    @classmethod
    def get(
        cls,
        client,
        entity=None,
        project=None,
        sid=None,
        order=None,
        query=None,
        **kwargs,
    ):
        """Execute a query against the cloud backend"""
        if query is None:
            query = cls.QUERY

        variables = {
            "entity": entity,
            "project": project,
            "name": sid,
        }
        variables.update(kwargs)

        response = client.execute(query, variable_values=variables)
        if response.get("project") is None:
            return None
        elif response["project"].get("sweep") is None:
            return None

        sweep_response = response["project"]["sweep"]
        sweep = cls(client, entity, project, sid, attrs=sweep_response)
        sweep.runs = Runs(
            client,
            entity,
            project,
            order=order,
            per_page=10,
            filters={"$and": [{"sweep": sweep.id}]},
        )

        return sweep

    def to_html(self, height=420, hidden=False):
        """Generate HTML containing an iframe displaying this sweep"""
        url = self.url + "?jupyter=true"
        style = f"border:none;width:100%;height:{height}px;"
        prefix = ""
        if hidden:
            style += "display:none;"
            prefix = ipython.toggle_button("sweep")
        return prefix + f'<iframe src="{url}" style="{style}"></iframe>'

    def _repr_html_(self) -> str:
        return self.to_html()

    def __repr__(self):
        return "<Sweep {}>".format("/".join(self.path))


class Files(Paginator):
    """An iterable collection of `File` objects."""

    QUERY = gql(
        """
        query RunFiles($project: String!, $entity: String!, $name: String!, $fileCursor: String,
            $fileLimit: Int = 50, $fileNames: [String] = [], $upload: Boolean = false) {
            project(name: $project, entityName: $entity) {
                run(name: $name) {
                    fileCount
                    ...RunFilesFragment
                }
            }
        }
        %s
        """
        % FILE_FRAGMENT
    )

    def __init__(self, client, run, names=None, per_page=50, upload=False):
        self.run = run
        variables = {
            "project": run.project,
            "entity": run.entity,
            "name": run.id,
            "fileNames": names or [],
            "upload": upload,
        }
        super().__init__(client, variables, per_page)

    @property
    def length(self):
        if self.last_response:
            return self.last_response["project"]["run"]["fileCount"]
        else:
            return None

    @property
    def more(self):
        if self.last_response:
            return self.last_response["project"]["run"]["files"]["pageInfo"][
                "hasNextPage"
            ]
        else:
            return True

    @property
    def cursor(self):
        if self.last_response:
            return self.last_response["project"]["run"]["files"]["edges"][-1]["cursor"]
        else:
            return None

    def update_variables(self):
        self.variables.update({"fileLimit": self.per_page, "fileCursor": self.cursor})

    def convert_objects(self):
        return [
            File(self.client, r["node"])
            for r in self.last_response["project"]["run"]["files"]["edges"]
        ]

    def __repr__(self):
        return "<Files {} ({})>".format("/".join(self.run.path), len(self))


class File:
    """File is a class associated with a file saved by wandb.

    Attributes:
        name (string): filename
        url (string): path to file
        direct_url (string): path to file in the bucket
        md5 (string): md5 of file
        mimetype (string): mimetype of file
        updated_at (string): timestamp of last update
        size (int): size of file in bytes

    """

    def __init__(self, client, attrs):
        self.client = client
        self._attrs = attrs
        # if self.size == 0:
        #    raise AttributeError(
        #        "File {} does not exist.".format(self._attrs["name"]))

    @property
    def id(self):
        return self._attrs["id"]

    @property
    def name(self):
        return self._attrs["name"]

    @property
    def url(self):
        return self._attrs["url"]

    @property
    def direct_url(self):
        return self._attrs["directUrl"]

    @property
    def md5(self):
        return self._attrs["md5"]

    @property
    def digest(self):
        return self._attrs["digest"]

    @property
    def mimetype(self):
        return self._attrs["mimetype"]

    @property
    def updated_at(self):
        return self._attrs["updatedAt"]

    @property
    def size(self):
        size_bytes = self._attrs["sizeBytes"]
        if size_bytes is not None:
            return int(size_bytes)
        return 0

    @normalize_exceptions
    @retry.retriable(
        retry_timedelta=RETRY_TIMEDELTA,
        check_retry_fn=util.no_retry_auth,
        retryable_exceptions=(RetryError, requests.RequestException),
    )
    def download(self, root=".", replace=False):
        """Downloads a file previously saved by a run from the wandb server.

        Arguments:
            replace (boolean): If `True`, download will overwrite a local file
                if it exists. Defaults to `False`.
            root (str): Local directory to save the file.  Defaults to ".".

        Raises:
            `ValueError` if file already exists and replace=False
        """
        path = os.path.join(root, self.name)
        if os.path.exists(path) and not replace:
            raise ValueError("File already exists, pass replace=True to overwrite")
        util.download_file_from_url(path, self.url, Api().api_key)
        return open(path)

    @normalize_exceptions
    def delete(self):
        mutation = gql(
            """
        mutation deleteFiles($files: [ID!]!) {
            deleteFiles(input: {
                files: $files
            }) {
                success
            }
        }
        """
        )
        self.client.execute(mutation, variable_values={"files": [self.id]})

    def __repr__(self):
        return "<File {} ({}) {}>".format(
            self.name,
            self.mimetype,
            util.to_human_size(self.size, units=util.POW_2_BYTES),
        )


class Reports(Paginator):
    """Reports is an iterable collection of `BetaReport` objects."""

    QUERY = gql(
        """
        query ProjectViews($project: String!, $entity: String!, $reportCursor: String,
            $reportLimit: Int!, $viewType: String = "runs", $viewName: String) {
            project(name: $project, entityName: $entity) {
                allViews(viewType: $viewType, viewName: $viewName, first:
                    $reportLimit, after: $reportCursor) {
                    edges {
                        node {
                            id
                            name
                            displayName
                            description
                            user {
                                username
                                photoUrl
                            }
                            spec
                            updatedAt
                        }
                        cursor
                    }
                    pageInfo {
                        endCursor
                        hasNextPage
                    }

                }
            }
        }
        """
    )

    def __init__(self, client, project, name=None, entity=None, per_page=50):
        self.project = project
        self.name = name
        variables = {
            "project": project.name,
            "entity": project.entity,
            "viewName": self.name,
        }
        super().__init__(client, variables, per_page)

    @property
    def length(self):
        # TODO: Add the count the backend
        if self.last_response:
            return len(self.objects)
        else:
            return None

    @property
    def more(self):
        if self.last_response:
            return self.last_response["project"]["allViews"]["pageInfo"]["hasNextPage"]
        else:
            return True

    @property
    def cursor(self):
        if self.last_response:
            return self.last_response["project"]["allViews"]["edges"][-1]["cursor"]
        else:
            return None

    def update_variables(self):
        self.variables.update(
            {"reportCursor": self.cursor, "reportLimit": self.per_page}
        )

    def convert_objects(self):
        if self.last_response["project"] is None:
            raise ValueError(
                f"Project {self.variables['project']} does not exist under entity {self.variables['entity']}"
            )
        return [
            BetaReport(
                self.client,
                r["node"],
                entity=self.project.entity,
                project=self.project.name,
            )
            for r in self.last_response["project"]["allViews"]["edges"]
        ]

    def __repr__(self):
        return "<Reports {}>".format("/".join(self.project.path))


class QueryGenerator:
    """QueryGenerator is a helper object to write filters for runs"""

    INDIVIDUAL_OP_TO_MONGO = {
        "!=": "$ne",
        ">": "$gt",
        ">=": "$gte",
        "<": "$lt",
        "<=": "$lte",
        "IN": "$in",
        "NIN": "$nin",
        "REGEX": "$regex",
    }
    MONGO_TO_INDIVIDUAL_OP = {v: k for k, v in INDIVIDUAL_OP_TO_MONGO.items()}

    GROUP_OP_TO_MONGO = {"AND": "$and", "OR": "$or"}
    MONGO_TO_GROUP_OP = {v: k for k, v in GROUP_OP_TO_MONGO.items()}

    def __init__(self):
        pass

    @classmethod
    def format_order_key(cls, key):
        if key.startswith("+") or key.startswith("-"):
            direction = key[0]
            key = key[1:]
        else:
            direction = "-"
        parts = key.split(".")
        if len(parts) == 1:
            # Assume the user meant summary_metrics if not a run column
            if parts[0] not in ["createdAt", "updatedAt", "name", "sweep"]:
                return direction + "summary_metrics." + parts[0]
        # Assume summary metrics if prefix isn't known
        elif parts[0] not in ["config", "summary_metrics", "tags"]:
            return direction + ".".join(["summary_metrics"] + parts)
        else:
            return direction + ".".join(parts)

    def _is_group(self, op):
        return op.get("filters") is not None

    def _is_individual(self, op):
        return op.get("key") is not None

    def _to_mongo_op_value(self, op, value):
        if op == "=":
            return value
        else:
            return {self.INDIVIDUAL_OP_TO_MONGO[op]: value}

    def key_to_server_path(self, key):
        if key["section"] == "config":
            return "config." + key["name"]
        elif key["section"] == "summary":
            return "summary_metrics." + key["name"]
        elif key["section"] == "keys_info":
            return "keys_info.keys." + key["name"]
        elif key["section"] == "run":
            return key["name"]
        elif key["section"] == "tags":
            return "tags." + key["name"]
        raise ValueError("Invalid key: %s" % key)

    def server_path_to_key(self, path):
        if path.startswith("config."):
            return {"section": "config", "name": path.split("config.", 1)[1]}
        elif path.startswith("summary_metrics."):
            return {"section": "summary", "name": path.split("summary_metrics.", 1)[1]}
        elif path.startswith("keys_info.keys."):
            return {"section": "keys_info", "name": path.split("keys_info.keys.", 1)[1]}
        elif path.startswith("tags."):
            return {"section": "tags", "name": path.split("tags.", 1)[1]}
        else:
            return {"section": "run", "name": path}

    def keys_to_order(self, keys):
        orders = []
        for key in keys["keys"]:
            order = self.key_to_server_path(key["key"])
            if key.get("ascending"):
                order = "+" + order
            else:
                order = "-" + order
            orders.append(order)
        # return ",".join(orders)
        return orders

    def order_to_keys(self, order):
        keys = []
        for k in order:  # orderstr.split(","):
            name = k[1:]
            if k[0] == "+":
                ascending = True
            elif k[0] == "-":
                ascending = False
            else:
                raise Exception("you must sort by ascending(+) or descending(-)")

            key = {"key": {"section": "run", "name": name}, "ascending": ascending}
            keys.append(key)

        return {"keys": keys}

    def _to_mongo_individual(self, filter):
        if filter["key"]["name"] == "":
            return None

        if filter.get("value") is None and filter["op"] != "=" and filter["op"] != "!=":
            return None

        if filter.get("disabled") is not None and filter["disabled"]:
            return None

        if filter["key"]["section"] == "tags":
            if filter["op"] == "IN":
                return {"tags": {"$in": filter["value"]}}
            if filter["value"] is False:
                return {
                    "$or": [{"tags": None}, {"tags": {"$ne": filter["key"]["name"]}}]
                }
            else:
                return {"tags": filter["key"]["name"]}
        path = self.key_to_server_path(filter["key"])
        if path is None:
            return path
        return {path: self._to_mongo_op_value(filter["op"], filter["value"])}

    def filter_to_mongo(self, filter):
        if self._is_individual(filter):
            return self._to_mongo_individual(filter)
        elif self._is_group(filter):
            return {
                self.GROUP_OP_TO_MONGO[filter["op"]]: [
                    self.filter_to_mongo(f) for f in filter["filters"]
                ]
            }

    def mongo_to_filter(self, filter):
        # Returns {"op": "OR", "filters": [{"op": "AND", "filters": []}]}
        if filter is None:
            return None  # this covers the case where self.filter_to_mongo returns None.

        group_op = None
        for key in filter.keys():
            # if self.MONGO_TO_GROUP_OP[key]:
            if key in self.MONGO_TO_GROUP_OP:
                group_op = key
                break
        if group_op is not None:
            return {
                "op": self.MONGO_TO_GROUP_OP[group_op],
                "filters": [self.mongo_to_filter(f) for f in filter[group_op]],
            }
        else:
            for k, v in filter.items():
                if isinstance(v, dict):
                    # TODO: do we always have one key in this case?
                    op = next(iter(v.keys()))
                    return {
                        "key": self.server_path_to_key(k),
                        "op": self.MONGO_TO_INDIVIDUAL_OP[op],
                        "value": v[op],
                    }
                else:
                    return {"key": self.server_path_to_key(k), "op": "=", "value": v}


class PythonMongoishQueryGenerator:
    def __init__(self, run_set):
        self.run_set = run_set
        self.panel_metrics_helper = PanelMetricsHelper()

    FRONTEND_NAME_MAPPING = {
        "ID": "name",
        "Name": "displayName",
        "Tags": "tags",
        "State": "state",
        "CreatedTimestamp": "createdAt",
        "Runtime": "duration",
        "User": "username",
        "Sweep": "sweep",
        "Group": "group",
        "JobType": "jobType",
        "Hostname": "host",
        "UsingArtifact": "inputArtifacts",
        "OutputtingArtifact": "outputArtifacts",
        "Step": "_step",
        "Relative Time (Wall)": "_absolute_runtime",
        "Relative Time (Process)": "_runtime",
        "Wall Time": "_timestamp"
        # "GroupedRuns": "__wb_group_by_all"
    }
    FRONTEND_NAME_MAPPING_REVERSED = {v: k for k, v in FRONTEND_NAME_MAPPING.items()}
    AST_OPERATORS = {
        ast.Lt: "$lt",
        ast.LtE: "$lte",
        ast.Gt: "$gt",
        ast.GtE: "$gte",
        ast.Eq: "=",
        ast.Is: "=",
        ast.NotEq: "$ne",
        ast.IsNot: "$ne",
        ast.In: "$in",
        ast.NotIn: "$nin",
        ast.And: "$and",
        ast.Or: "$or",
        ast.Not: "$not",
    }

    if parse_version(platform.python_version()) >= parse_version("3.8"):
        AST_FIELDS = {
            ast.Constant: "value",
            ast.Name: "id",
            ast.List: "elts",
            ast.Tuple: "elts",
        }
    else:
        AST_FIELDS = {
            ast.Str: "s",
            ast.Num: "n",
            ast.Name: "id",
            ast.List: "elts",
            ast.Tuple: "elts",
            ast.NameConstant: "value",
        }

    def _handle_compare(self, node):
        # only left side can be a col
        left = self.front_to_back(self._handle_fields(node.left))
        op = self._handle_ops(node.ops[0])
        right = self._handle_fields(node.comparators[0])

        # Eq has no op for some reason
        if op == "=":
            return {left: right}
        else:
            return {left: {op: right}}

    def _handle_fields(self, node):
        result = getattr(node, self.AST_FIELDS.get(type(node)))
        if isinstance(result, list):
            return [self._handle_fields(node) for node in result]
        elif isinstance(result, str):
            return self._unconvert(result)
        return result

    def _handle_ops(self, node):
        return self.AST_OPERATORS.get(type(node))

    def _convert(self, filterstr):
        _conversion = filterstr.replace(".", "__________")  # this is so silly
        # return _conversion
        return "(" + _conversion + ")"  # wrap expr to make it eval-able

    def _unconvert(self, field_name):
        return field_name.replace("__________", ".")  # maximum silly, but it works!

    def python_to_mongo(self, filterstr):
        try:
            tree = ast.parse(self._convert(filterstr), mode="eval")
        except SyntaxError as e:
            raise ValueError(
                "Invalid python comparison expression; form something like `my_col == 123`"
            ) from e

        multiple_filters = hasattr(tree.body, "op")

        if multiple_filters:
            op = self.AST_OPERATORS.get(type(tree.body.op))
            values = [self._handle_compare(v) for v in tree.body.values]
        else:
            op = "$and"
            values = [self._handle_compare(tree.body)]
        return {"$or": [{op: values}]}

    def front_to_back(self, name):
        name, *rest = name.split(".")
        rest = "." + ".".join(rest) if rest else ""

        if name in self.FRONTEND_NAME_MAPPING:
            return self.FRONTEND_NAME_MAPPING[name]
        elif name in self.FRONTEND_NAME_MAPPING_REVERSED:
            return name
        elif name in self.run_set._runs_config:
            return f"config.{name}.value{rest}"
        else:  # assume summary metrics
            return f"summary_metrics.{name}{rest}"

    def back_to_front(self, name):
        if name in self.FRONTEND_NAME_MAPPING_REVERSED:
            return self.FRONTEND_NAME_MAPPING_REVERSED[name]
        elif name in self.FRONTEND_NAME_MAPPING:
            return name
        elif (
            name.startswith("config.") and ".value" in name
        ):  # may be brittle: originally "endswith", but that doesn't work with nested keys...
            # strip is weird sometimes (??)
            return name.replace("config.", "").replace(".value", "")
        elif name.startswith("summary_metrics."):
            return name.replace("summary_metrics.", "")
        wandb.termerror(f"Unknown token: {name}")
        return name

    # These are only used for ParallelCoordinatesPlot because it has weird backend names...
    def pc_front_to_back(self, name):
        name, *rest = name.split(".")
        rest = "." + ".".join(rest) if rest else ""
        if name is None:
            return None
        elif name in self.panel_metrics_helper.FRONTEND_NAME_MAPPING:
            return "summary:" + self.panel_metrics_helper.FRONTEND_NAME_MAPPING[name]
        elif name in self.FRONTEND_NAME_MAPPING:
            return self.FRONTEND_NAME_MAPPING[name]
        elif name in self.FRONTEND_NAME_MAPPING_REVERSED:
            return name
        elif name in self.run_set._runs_config:
            return f"config:{name}.value{rest}"
        else:  # assume summary metrics
            return f"summary:{name}{rest}"

    def pc_back_to_front(self, name):
        if name is None:
            return None
        elif "summary:" in name:
            name = name.replace("summary:", "")
            return self.panel_metrics_helper.FRONTEND_NAME_MAPPING_REVERSED.get(
                name, name
            )
        elif name in self.FRONTEND_NAME_MAPPING_REVERSED:
            return self.FRONTEND_NAME_MAPPING_REVERSED[name]
        elif name in self.FRONTEND_NAME_MAPPING:
            return name
        elif name.startswith("config:") and ".value" in name:
            return name.replace("config:", "").replace(".value", "")
        elif name.startswith("summary_metrics."):
            return name.replace("summary_metrics.", "")
        return name


class PanelMetricsHelper:
    FRONTEND_NAME_MAPPING = {
        "Step": "_step",
        "Relative Time (Wall)": "_absolute_runtime",
        "Relative Time (Process)": "_runtime",
        "Wall Time": "_timestamp",
    }
    FRONTEND_NAME_MAPPING_REVERSED = {v: k for k, v in FRONTEND_NAME_MAPPING.items()}

    RUN_MAPPING = {"Created Timestamp": "createdAt", "Latest Timestamp": "heartbeatAt"}
    RUN_MAPPING_REVERSED = {v: k for k, v in RUN_MAPPING.items()}

    def front_to_back(self, name):
        if name in self.FRONTEND_NAME_MAPPING:
            return self.FRONTEND_NAME_MAPPING[name]
        return name

    def back_to_front(self, name):
        if name in self.FRONTEND_NAME_MAPPING_REVERSED:
            return self.FRONTEND_NAME_MAPPING_REVERSED[name]
        return name

    # ScatterPlot and ParallelCoords have weird conventions
    def special_front_to_back(self, name):
        if name is None:
            return name
        elif name in self.RUN_MAPPING:
            return "run:" + self.RUN_MAPPING[name]
        elif name in self.FRONTEND_NAME_MAPPING:
            return "summary:" + self.FRONTEND_NAME_MAPPING[name]
        elif name == "Index":
            return name
        return "summary:" + name

    def special_back_to_front(self, name):
        if name is None:
            return name
        elif "summary:" in name:
            name = name.replace("summary:", "")
            return self.FRONTEND_NAME_MAPPING_REVERSED.get(name, name)
        elif "run:" in name:
            name = name.replace("run:", "")
            return self.RUN_MAPPING_REVERSED[name]
        return name


class BetaReport(Attrs):
    """BetaReport is a class associated with reports created in wandb.

    WARNING: this API will likely change in a future release

    Attributes:
        name (string): report name
        description (string): report description;
        user (User): the user that created the report
        spec (dict): the spec off the report;
        updated_at (string): timestamp of last update
    """

    def __init__(self, client, attrs, entity=None, project=None):
        self.client = client
        self.project = project
        self.entity = entity
        self.query_generator = QueryGenerator()
        super().__init__(dict(attrs))
        self._attrs["spec"] = json.loads(self._attrs["spec"])

    @property
    def sections(self):
        return self.spec["panelGroups"]

    def runs(self, section, per_page=50, only_selected=True):
        run_set_idx = section.get("openRunSet", 0)
        run_set = section["runSets"][run_set_idx]
        order = self.query_generator.key_to_server_path(run_set["sort"]["key"])
        if run_set["sort"].get("ascending"):
            order = "+" + order
        else:
            order = "-" + order
        filters = self.query_generator.filter_to_mongo(run_set["filters"])
        if only_selected:
            # TODO: handle this not always existing
            filters["$or"][0]["$and"].append(
                {"name": {"$in": run_set["selections"]["tree"]}}
            )
        return Runs(
            self.client,
            self.entity,
            self.project,
            filters=filters,
            order=order,
            per_page=per_page,
        )

    @property
    def updated_at(self):
        return self._attrs["updatedAt"]

    @property
    def url(self):
        return self.client.app_url + "/".join(
            [
                self.entity,
                self.project,
                "reports",
                "--".join(
                    [
                        urllib.parse.quote(self.display_name.replace(" ", "-")),
                        self.id.replace("=", ""),
                    ]
                ),
            ]
        )

    def to_html(self, height=1024, hidden=False):
        """Generate HTML containing an iframe displaying this report"""
        url = self.url + "?jupyter=true"
        style = f"border:none;width:100%;height:{height}px;"
        prefix = ""
        if hidden:
            style += "display:none;"
            prefix = ipython.toggle_button("report")
        return prefix + f'<iframe src="{url}" style="{style}"></iframe>'

    def _repr_html_(self) -> str:
        return self.to_html()


class HistoryScan:
    QUERY = gql(
        """
        query HistoryPage($entity: String!, $project: String!, $run: String!, $minStep: Int64!, $maxStep: Int64!, $pageSize: Int!) {
            project(name: $project, entityName: $entity) {
                run(name: $run) {
                    history(minStep: $minStep, maxStep: $maxStep, samples: $pageSize)
                }
            }
        }
        """
    )

    def __init__(self, client, run, min_step, max_step, page_size=1000):
        self.client = client
        self.run = run
        self.page_size = page_size
        self.min_step = min_step
        self.max_step = max_step
        self.page_offset = min_step  # minStep for next page
        self.scan_offset = 0  # index within current page of rows
        self.rows = []  # current page of rows

    def __iter__(self):
        self.page_offset = self.min_step
        self.scan_offset = 0
        self.rows = []
        return self

    def __next__(self):
        while True:
            if self.scan_offset < len(self.rows):
                row = self.rows[self.scan_offset]
                self.scan_offset += 1
                return row
            if self.page_offset >= self.max_step:
                raise StopIteration()
            self._load_next()

    next = __next__

    @normalize_exceptions
    @retry.retriable(
        check_retry_fn=util.no_retry_auth,
        retryable_exceptions=(RetryError, requests.RequestException),
    )
    def _load_next(self):
        max_step = self.page_offset + self.page_size
        if max_step > self.max_step:
            max_step = self.max_step
        variables = {
            "entity": self.run.entity,
            "project": self.run.project,
            "run": self.run.id,
            "minStep": int(self.page_offset),
            "maxStep": int(max_step),
            "pageSize": int(self.page_size),
        }

        res = self.client.execute(self.QUERY, variable_values=variables)
        res = res["project"]["run"]["history"]
        self.rows = [json.loads(row) for row in res]
        self.page_offset += self.page_size
        self.scan_offset = 0


class SampledHistoryScan:
    QUERY = gql(
        """
        query SampledHistoryPage($entity: String!, $project: String!, $run: String!, $spec: JSONString!) {
            project(name: $project, entityName: $entity) {
                run(name: $run) {
                    sampledHistory(specs: [$spec])
                }
            }
        }
        """
    )

    def __init__(self, client, run, keys, min_step, max_step, page_size=1000):
        self.client = client
        self.run = run
        self.keys = keys
        self.page_size = page_size
        self.min_step = min_step
        self.max_step = max_step
        self.page_offset = min_step  # minStep for next page
        self.scan_offset = 0  # index within current page of rows
        self.rows = []  # current page of rows

    def __iter__(self):
        self.page_offset = self.min_step
        self.scan_offset = 0
        self.rows = []
        return self

    def __next__(self):
        while True:
            if self.scan_offset < len(self.rows):
                row = self.rows[self.scan_offset]
                self.scan_offset += 1
                return row
            if self.page_offset >= self.max_step:
                raise StopIteration()
            self._load_next()

    next = __next__

    @normalize_exceptions
    @retry.retriable(
        check_retry_fn=util.no_retry_auth,
        retryable_exceptions=(RetryError, requests.RequestException),
    )
    def _load_next(self):
        max_step = self.page_offset + self.page_size
        if max_step > self.max_step:
            max_step = self.max_step
        variables = {
            "entity": self.run.entity,
            "project": self.run.project,
            "run": self.run.id,
            "spec": json.dumps(
                {
                    "keys": self.keys,
                    "minStep": int(self.page_offset),
                    "maxStep": int(max_step),
                    "samples": int(self.page_size),
                }
            ),
        }

        res = self.client.execute(self.QUERY, variable_values=variables)
        res = res["project"]["run"]["sampledHistory"]
        self.rows = res[0]
        self.page_offset += self.page_size
        self.scan_offset = 0


class ProjectArtifactTypes(Paginator):
    QUERY = gql(
        """
        query ProjectArtifacts(
            $entityName: String!,
            $projectName: String!,
            $cursor: String,
        ) {
            project(name: $projectName, entityName: $entityName) {
                artifactTypes(after: $cursor) {
                    ...ArtifactTypesFragment
                }
            }
        }
        %s
    """
        % ARTIFACTS_TYPES_FRAGMENT
    )

    def __init__(self, client, entity, project, name=None, per_page=50):
        self.entity = entity
        self.project = project

        variable_values = {
            "entityName": entity,
            "projectName": project,
        }

        super().__init__(client, variable_values, per_page)

    @property
    def length(self):
        # TODO
        return None

    @property
    def more(self):
        if self.last_response:
            return self.last_response["project"]["artifactTypes"]["pageInfo"][
                "hasNextPage"
            ]
        else:
            return True

    @property
    def cursor(self):
        if self.last_response:
            return self.last_response["project"]["artifactTypes"]["edges"][-1]["cursor"]
        else:
            return None

    def update_variables(self):
        self.variables.update({"cursor": self.cursor})

    def convert_objects(self):
        if self.last_response["project"] is None:
            return []
        return [
            ArtifactType(
                self.client, self.entity, self.project, r["node"]["name"], r["node"]
            )
            for r in self.last_response["project"]["artifactTypes"]["edges"]
        ]


class ProjectArtifactCollections(Paginator):
    QUERY = gql(
        """
        query ProjectArtifactCollections(
            $entityName: String!,
            $projectName: String!,
            $artifactTypeName: String!
            $cursor: String,
        ) {
            project(name: $projectName, entityName: $entityName) {
                artifactType(name: $artifactTypeName) {
                    artifactSequences(after: $cursor) {
                        pageInfo {
                            endCursor
                            hasNextPage
                        }
                        totalCount
                        edges {
                            node {
                                id
                                name
                                description
                                createdAt
                            }
                            cursor
                        }
                    }
                }
            }
        }
    """
    )

    def __init__(self, client, entity, project, type_name, per_page=50):
        self.entity = entity
        self.project = project
        self.type_name = type_name

        variable_values = {
            "entityName": entity,
            "projectName": project,
            "artifactTypeName": type_name,
        }

        super().__init__(client, variable_values, per_page)

    @property
    def length(self):
        if self.last_response:
            return self.last_response["project"]["artifactType"]["artifactSequences"][
                "totalCount"
            ]
        else:
            return None

    @property
    def more(self):
        if self.last_response:
            return self.last_response["project"]["artifactType"]["artifactSequences"][
                "pageInfo"
            ]["hasNextPage"]
        else:
            return True

    @property
    def cursor(self):
        if self.last_response:
            return self.last_response["project"]["artifactType"]["artifactSequences"][
                "edges"
            ][-1]["cursor"]
        else:
            return None

    def update_variables(self):
        self.variables.update({"cursor": self.cursor})

    def convert_objects(self):
        return [
            ArtifactCollection(
                self.client,
                self.entity,
                self.project,
                r["node"]["name"],
                self.type_name,
                r["node"],
            )
            for r in self.last_response["project"]["artifactType"]["artifactSequences"][
                "edges"
            ]
        ]


class RunArtifacts(Paginator):
    OUTPUT_QUERY = gql(
        """
        query RunOutputArtifacts(
            $entity: String!, $project: String!, $runName: String!, $cursor: String, $perPage: Int,
        ) {
            project(name: $project, entityName: $entity) {
                run(name: $runName) {
                    outputArtifacts(after: $cursor, first: $perPage) {
                        totalCount
                        edges {
                            node {
                                ...ArtifactFragment
                            }
                            cursor
                        }
                        pageInfo {
                            endCursor
                            hasNextPage
                        }
                    }
                }
            }
        }
        %s
    """
        % ARTIFACT_FRAGMENT
    )

    INPUT_QUERY = gql(
        """
        query RunInputArtifacts(
            $entity: String!, $project: String!, $runName: String!, $cursor: String, $perPage: Int,
        ) {
            project(name: $project, entityName: $entity) {
                run(name: $runName) {
                    inputArtifacts(after: $cursor, first: $perPage) {
                        totalCount
                        edges {
                            node {
                                ...ArtifactFragment
                            }
                            cursor
                        }
                        pageInfo {
                            endCursor
                            hasNextPage
                        }
                    }
                }
            }
        }
        %s
    """
        % ARTIFACT_FRAGMENT
    )

    def __init__(self, client, run, mode="logged", per_page=50):
        self.run = run
        if mode == "logged":
            self.run_key = "outputArtifacts"
            self.QUERY = self.OUTPUT_QUERY
        elif mode == "used":
            self.run_key = "inputArtifacts"
            self.QUERY = self.INPUT_QUERY
        else:
            raise ValueError("mode must be logged or used")

        variable_values = {
            "entity": run.entity,
            "project": run.project,
            "runName": run.id,
        }

        super().__init__(client, variable_values, per_page)

    @property
    def length(self):
        if self.last_response:
            return self.last_response["project"]["run"][self.run_key]["totalCount"]
        else:
            return None

    @property
    def more(self):
        if self.last_response:
            return self.last_response["project"]["run"][self.run_key]["pageInfo"][
                "hasNextPage"
            ]
        else:
            return True

    @property
    def cursor(self):
        if self.last_response:
            return self.last_response["project"]["run"][self.run_key]["edges"][-1][
                "cursor"
            ]
        else:
            return None

    def convert_objects(self):
        return [
            Artifact(
                self.client,
                self.run.entity,
                self.run.project,
                "{}:v{}".format(
                    r["node"]["artifactSequence"]["name"], r["node"]["versionIndex"]
                ),
                r["node"],
            )
            for r in self.last_response["project"]["run"][self.run_key]["edges"]
        ]


class ArtifactType:
    def __init__(self, client, entity, project, type_name, attrs=None):
        self.client = client
        self.entity = entity
        self.project = project
        self.type = type_name
        self._attrs = attrs
        if self._attrs is None:
            self.load()

    def load(self):
        query = gql(
            """
        query ProjectArtifactType(
            $entityName: String!,
            $projectName: String!,
            $artifactTypeName: String!
        ) {
            project(name: $projectName, entityName: $entityName) {
                artifactType(name: $artifactTypeName) {
                    id
                    name
                    description
                    createdAt
                }
            }
        }
        """
        )
        response = self.client.execute(
            query,
            variable_values={
                "entityName": self.entity,
                "projectName": self.project,
                "artifactTypeName": self.type,
            },
        )
        if (
            response is None
            or response.get("project") is None
            or response["project"].get("artifactType") is None
        ):
            raise ValueError("Could not find artifact type %s" % self.type)
        self._attrs = response["project"]["artifactType"]
        return self._attrs

    @property
    def id(self):
        return self._attrs["id"]

    @property
    def name(self):
        return self._attrs["name"]

    @normalize_exceptions
    def collections(self, per_page=50):
        """Artifact collections"""
        return ProjectArtifactCollections(
            self.client, self.entity, self.project, self.type
        )

    def collection(self, name):
        return ArtifactCollection(
            self.client, self.entity, self.project, name, self.type
        )

    def __repr__(self):
        return f"<ArtifactType {self.type}>"


class ArtifactCollection:
    def __init__(self, client, entity, project, name, type, attrs=None):
        self.client = client
        self.entity = entity
        self.project = project
        self.name = name
        self.type = type
        self._attrs = attrs
        if self._attrs is None:
            self.load()

    @property
    def id(self):
        return self._attrs["id"]

    @normalize_exceptions
    def versions(self, per_page=50):
        """Artifact versions"""
        return ArtifactVersions(
            self.client,
            self.entity,
            self.project,
            self.name,
            self.type,
            per_page=per_page,
        )

    def load(self):
        query = gql(
            """
        query ArtifactCollection(
            $entityName: String!,
            $projectName: String!,
            $artifactTypeName: String!
            $artifactCollectionName: String!
        ) {
            project(name: $projectName, entityName: $entityName) {
                artifactType(name: $artifactTypeName) {
                    artifactSequence(name: $artifactCollectionName) {
                        id
                        name
                        description
                        createdAt
                    }
                }
            }
        }
        """
        )
        response = self.client.execute(
            query,
            variable_values={
                "entityName": self.entity,
                "projectName": self.project,
                "artifactTypeName": self.type,
                "artifactCollectionName": self.name,
            },
        )
        if (
            response is None
            or response.get("project") is None
            or response["project"].get("artifactType") is None
            or response["project"]["artifactType"].get("artifactSequence") is None
        ):
            raise ValueError("Could not find artifact type %s" % self.type)
        self._attrs = response["project"]["artifactType"]["artifactSequence"]
        return self._attrs

    def __repr__(self):
        return f"<ArtifactCollection {self.name} ({self.type})>"


class _DownloadedArtifactEntry(artifacts.ArtifactEntry):
    def __init__(self, name, entry, parent_artifact):
        self.name = name
        self.entry = entry
        self._parent_artifact = parent_artifact

        # Have to copy over a bunch of variables to get this ArtifactEntry interface
        # to work properly
        self.path = entry.path
        self.ref = entry.ref
        self.digest = entry.digest
        self.birth_artifact_id = entry.birth_artifact_id
        self.size = entry.size
        self.extra = entry.extra
        self.local_path = entry.local_path

    def parent_artifact(self):
        return self._parent_artifact

    def copy(self, cache_path, target_path):
        # can't have colons in Windows
        if platform.system() == "Windows":
            head, tail = os.path.splitdrive(target_path)
            target_path = head + tail.replace(":", "-")

        need_copy = (
            not os.path.isfile(target_path)
            or os.stat(cache_path).st_mtime != os.stat(target_path).st_mtime
        )
        if need_copy:
            util.mkdir_exists_ok(os.path.dirname(target_path))
            # We use copy2, which preserves file metadata including modified
            # time (which we use above to check whether we should do the copy).
            shutil.copy2(cache_path, target_path)
        return target_path

    def download(self, root=None):
        root = root or self._parent_artifact._default_root()
        self._parent_artifact._add_download_root(root)
        manifest = self._parent_artifact._load_manifest()
        if self.entry.ref is not None:
            cache_path = manifest.storage_policy.load_reference(
                self._parent_artifact,
                self.name,
                manifest.entries[self.name],
                local=True,
            )
        else:
            cache_path = manifest.storage_policy.load_file(
                self._parent_artifact, self.name, manifest.entries[self.name]
            )

        return self.copy(cache_path, os.path.join(root, self.name))

    def ref_target(self):
        manifest = self._parent_artifact._load_manifest()
        if self.entry.ref is not None:
            return manifest.storage_policy.load_reference(
                self._parent_artifact,
                self.name,
                manifest.entries[self.name],
                local=False,
            )
        raise ValueError("Only reference entries support ref_target().")

    def ref_url(self):
        return (
            "wandb-artifact://"
            + util.b64_to_hex_id(self._parent_artifact.id)
            + "/"
            + self.name
        )


class Artifact(artifacts.Artifact):
    """
    A wandb Artifact.

    An artifact that has been logged, including all its attributes, links to the runs
    that use it, and a link to the run that logged it.

    Examples:
        Basic usage
        ```
        api = wandb.Api()
        artifact = api.artifact('project/artifact:alias')

        # Get information about the artifact...
        artifact.digest
        artifact.aliases
        ```

        Updating an artifact
        ```
        artifact = api.artifact('project/artifact:alias')

        # Update the description
        artifact.description = 'My new description'

        # Selectively update metadata keys
        artifact.metadata["oldKey"] = "new value"

        # Replace the metadata entirely
        artifact.metadata = {"newKey": "new value"}

        # Add an alias
        artifact.aliases.append('best')

        # Remove an alias
        artifact.aliases.remove('latest')

        # Completely replace the aliases
        artifact.aliases = ['replaced']

        # Persist all artifact modifications
        artifact.save()
        ```

        Artifact graph traversal
        ```
        artifact = api.artifact('project/artifact:alias')

        # Walk up and down the graph from an artifact:
        producer_run = artifact.logged_by()
        consumer_runs = artifact.used_by()

        # Walk up and down the graph from a run:
        logged_artifacts = run.logged_artifacts()
        used_artifacts = run.used_artifacts()
        ```

        Deleting an artifact
        ```
        artifact = api.artifact('project/artifact:alias')
        artifact.delete()
        ```
    """

    QUERY = gql(
        """
        query ArtifactWithCurrentManifest(
            $id: ID!,
        ) {
            artifact(id: $id) {
                currentManifest {
                    id
                    file {
                        id
                        directUrl
                    }
                }
                ...ArtifactFragment
            }
        }
        %s
    """
        % ARTIFACT_FRAGMENT
    )

    @classmethod
    def from_id(cls, artifact_id, client):
        artifact = artifacts.get_artifacts_cache().get_artifact(artifact_id)
        if artifact is not None:
            return artifact
        response = client.execute(
            Artifact.QUERY,
            variable_values={"id": artifact_id},
        )

        name = None
        if response.get("artifact") is not None:
            if response["artifact"].get("aliases") is not None:
                aliases = response["artifact"]["aliases"]
                name = ":".join(
                    [aliases[0]["artifactCollectionName"], aliases[0]["alias"]]
                )
                if len(aliases) > 1:
                    for alias in aliases:
                        if alias["alias"] != "latest":
                            name = ":".join(
                                [alias["artifactCollectionName"], alias["alias"]]
                            )
                            break

            artifact = cls(
                client=client,
                entity=None,
                project=None,
                name=name,
                attrs=response["artifact"],
            )
            index_file_url = response["artifact"]["currentManifest"]["file"][
                "directUrl"
            ]
            with requests.get(index_file_url) as req:
                req.raise_for_status()
                artifact._manifest = artifacts.ArtifactManifest.from_manifest_json(
                    artifact, json.loads(util.ensure_text(req.content))
                )

            artifact._load_dependent_manifests()

            return artifact

    def __init__(self, client, entity, project, name, attrs=None):
        self.client = client
        self._entity = entity
        self._project = project
        self._artifact_name = name
        self._attrs = attrs
        if self._attrs is None:
            self._load()
        self._metadata = json.loads(self._attrs.get("metadata") or "{}")
        self._description = self._attrs.get("description", None)
        self._sequence_name = self._attrs["artifactSequence"]["name"]
        self._version_index = self._attrs.get("versionIndex", None)
        self._aliases = [
            a["alias"]
            for a in self._attrs["aliases"]
            if not re.match(r"^v\d+$", a["alias"])
            and a["artifactCollectionName"] == self._sequence_name
        ]
        self._manifest = None
        self._is_downloaded = False
        self._dependent_artifacts = []
        self._download_roots = set()
        artifacts.get_artifacts_cache().store_artifact(self)

    @property
    def id(self):
        return self._attrs["id"]

    @property
    def version(self):
        return "v%d" % self._version_index

    @property
    def entity(self):
        return self._entity

    @property
    def project(self):
        return self._project

    @property
    def metadata(self):
        return self._metadata

    @metadata.setter
    def metadata(self, metadata):
        self._metadata = metadata

    @property
    def manifest(self):
        return self._load_manifest()

    @property
    def digest(self):
        return self._attrs["digest"]

    @property
    def state(self):
        return self._attrs["state"]

    @property
    def size(self):
        return self._attrs["size"]

    @property
    def created_at(self):
        """
        Returns:
            (datetime): The time at which the artifact was created.
        """
        return self._attrs["createdAt"]

    @property
    def updated_at(self):
        """
        Returns:
            (datetime): The time at which the artifact was last updated.
        """
        return self._attrs["updatedAt"] or self._attrs["createdAt"]

    @property
    def description(self):
        return self._description

    @description.setter
    def description(self, desc):
        self._description = desc

    @property
    def type(self):
        return self._attrs["artifactType"]["name"]

    @property
    def commit_hash(self):
        return self._attrs.get("commitHash", "")

    @property
    def name(self):
        if self._version_index is None:
            return self.digest
        return f"{self._sequence_name}:v{self._version_index}"

    @property
    def aliases(self):
        """
        The aliases associated with this artifact.

        Returns:
            List[str]: The aliases associated with this artifact.

        """
        return self._aliases

    @aliases.setter
    def aliases(self, aliases):
        for alias in aliases:
            if any(char in alias for char in ["/", ":"]):
                raise ValueError(
                    'Invalid alias "%s", slashes and colons are disallowed' % alias
                )
        self._aliases = aliases

    @staticmethod
    def expected_type(client, name, entity_name, project_name):
        """Returns the expected type for a given artifact name and project"""
        query = gql(
            """
        query ArtifactType(
            $entityName: String,
            $projectName: String,
            $name: String!
        ) {
            project(name: $projectName, entityName: $entityName) {
                artifact(name: $name) {
                    artifactType {
                        name
                    }
                }
            }
        }
        """
        )
        if ":" not in name:
            name += ":latest"

        response = client.execute(
            query,
            variable_values={
                "entityName": entity_name,
                "projectName": project_name,
                "name": name,
            },
        )

        project = response.get("project")
        if project is not None:
            artifact = project.get("artifact")
            if artifact is not None:
                artifact_type = artifact.get("artifactType")
                if artifact_type is not None:
                    return artifact_type.get("name")

        return None

    @property
    def _use_as(self):
        return self._attrs.get("_use_as")

    @_use_as.setter
    def _use_as(self, use_as):
        self._attrs["_use_as"] = use_as
        return use_as

    @normalize_exceptions
    def link(self, target_path: str, aliases=None):
        if ":" in target_path:
            raise ValueError(
                f"target_path {target_path} cannot contain `:` because it is not an alias."
            )

        portfolio, project, entity = util._parse_entity_project_item(target_path)
        aliases = util._resolve_aliases(aliases)

        EmptyRunProps = namedtuple("Empty", "entity project")
        r = wandb.run if wandb.run else EmptyRunProps(entity=None, project=None)
        entity = entity or r.entity or self.entity
        project = project or r.project or self.project

        mutation = gql(
            """
            mutation LinkArtifact($artifactID: ID!, $artifactPortfolioName: String!, $entityName: String!, $projectName: String!, $aliases: [ArtifactAliasInput!]) {
    linkArtifact(input: {artifactID: $artifactID, artifactPortfolioName: $artifactPortfolioName,
        entityName: $entityName,
        projectName: $projectName,
        aliases: $aliases
    }) {
            versionIndex
    }
}
        """
        )
        self.client.execute(
            mutation,
            variable_values={
                "artifactID": self.id,
                "artifactPortfolioName": portfolio,
                "entityName": entity,
                "projectName": project,
                "aliases": [
                    {"alias": alias, "artifactCollectionName": portfolio}
                    for alias in aliases
                ],
            },
        )
        return True

    @normalize_exceptions
    def delete(self, delete_aliases=False):
        """
        Delete an artifact and its files.

        Examples:
            Delete all the "model" artifacts a run has logged:
            ```
            runs = api.runs(path="my_entity/my_project")
            for run in runs:
                for artifact in run.logged_artifacts():
                    if artifact.type == "model":
                        artifact.delete(delete_aliases=True)
            ```

        Arguments:
            delete_aliases: (bool) If true, deletes all aliases associated with the artifact.
                Otherwise, this raises an exception if the artifact has existing aliases.
        """
        mutation = gql(
            """
        mutation DeleteArtifact($artifactID: ID!, $deleteAliases: Boolean) {
            deleteArtifact(input: {
                artifactID: $artifactID
                deleteAliases: $deleteAliases
            }) {
                artifact {
                    id
                }
            }
        }
        """
        )
        self.client.execute(
            mutation,
            variable_values={
                "artifactID": self.id,
                "deleteAliases": delete_aliases,
            },
        )
        return True

    def new_file(self, name, mode=None):
        raise ValueError("Cannot add files to an artifact once it has been saved")

    def add_file(self, local_path, name=None, is_tmp=False):
        raise ValueError("Cannot add files to an artifact once it has been saved")

    def add_dir(self, path, name=None):
        raise ValueError("Cannot add files to an artifact once it has been saved")

    def add_reference(self, uri, name=None, checksum=True, max_objects=None):
        raise ValueError("Cannot add files to an artifact once it has been saved")

    def add(self, obj, name):
        raise ValueError("Cannot add files to an artifact once it has been saved")

    def _add_download_root(self, dir_path):
        """Adds `dir_path` as one of the known directories which this
        artifact treated as a root"""
        self._download_roots.add(os.path.abspath(dir_path))

    def _is_download_root(self, dir_path):
        """Determines if `dir_path` is a directory which this artifact as
        treated as a root for downloading"""
        return dir_path in self._download_roots

    def _local_path_to_name(self, file_path):
        """Converts a local file path to a path entry in the artifact"""
        abs_file_path = os.path.abspath(file_path)
        abs_file_parts = abs_file_path.split(os.sep)
        for i in range(len(abs_file_parts) + 1):
            if self._is_download_root(os.path.join(os.sep, *abs_file_parts[:i])):
                return os.path.join(*abs_file_parts[i:])
        return None

    def _get_obj_entry(self, name):
        """
        When objects are added with `.add(obj, name)`, the name is typically
        changed to include the suffix of the object type when serializing to JSON. So we need
        to be able to resolve a name, without tasking the user with appending .THING.json.
        This method returns an entry if it exists by a suffixed name.

        Args:
            name: (str) name used when adding
        """
        self._load_manifest()

        type_mapping = WBValue.type_mapping()
        for artifact_type_str in type_mapping:
            wb_class = type_mapping[artifact_type_str]
            wandb_file_name = wb_class.with_suffix(name)
            entry = self._manifest.entries.get(wandb_file_name)
            if entry is not None:
                return entry, wb_class
        return None, None

    def get_path(self, name):
        manifest = self._load_manifest()
        entry = manifest.entries.get(name)
        if entry is None:
            entry = self._get_obj_entry(name)[0]
            if entry is None:
                raise KeyError("Path not contained in artifact: %s" % name)
            else:
                name = entry.path

        return _DownloadedArtifactEntry(name, entry, self)

    def get(self, name):
        entry, wb_class = self._get_obj_entry(name)
        if entry is not None:
            # If the entry is a reference from another artifact, then get it directly from that artifact
            if self._manifest_entry_is_artifact_reference(entry):
                artifact = self._get_ref_artifact_from_entry(entry)
                return artifact.get(util.uri_from_path(entry.ref))

            # Special case for wandb.Table. This is intended to be a short term optimization.
            # Since tables are likely to download many other assets in artifact(s), we eagerly download
            # the artifact using the parallelized `artifact.download`. In the future, we should refactor
            # the deserialization pattern such that this special case is not needed.
            if wb_class == wandb.Table:
                self.download(recursive=True)

            # Get the ArtifactEntry
            item = self.get_path(entry.path)
            item_path = item.download()

            # Load the object from the JSON blob
            result = None
            json_obj = {}
            with open(item_path) as file:
                json_obj = json.load(file)
            result = wb_class.from_json(json_obj, self)
            result._set_artifact_source(self, name)
            return result

    def download(self, root=None, recursive=False):
        dirpath = root or self._default_root()
        self._add_download_root(dirpath)
        manifest = self._load_manifest()
        nfiles = len(manifest.entries)
        size = sum(e.size for e in manifest.entries.values())
        log = False
        if nfiles > 5000 or size > 50 * 1024 * 1024:
            log = True
            termlog(
                "Downloading large artifact %s, %.2fMB. %s files... "
                % (self._artifact_name, size / (1024 * 1024), nfiles),
                newline=False,
            )
            start_time = datetime.datetime.now()

        # Force all the files to download into the same directory.
        # Download in parallel
        import multiprocessing.dummy  # this uses threads

        pool = multiprocessing.dummy.Pool(32)
        pool.map(partial(self._download_file, root=dirpath), manifest.entries)
        if recursive:
            pool.map(lambda artifact: artifact.download(), self._dependent_artifacts)
        pool.close()
        pool.join()

        self._is_downloaded = True

        if log:
            now = datetime.datetime.now()
            delta = abs((now - start_time).total_seconds())
            hours = int(delta // 3600)
            minutes = int((delta - hours * 3600) // 60)
            seconds = delta - hours * 3600 - minutes * 60
            termlog(
                f"Done. {hours}:{minutes}:{seconds:.1f}",
                prefix=False,
            )
        return dirpath

    def checkout(self, root=None):
        dirpath = root or self._default_root(include_version=False)

        for root, _, files in os.walk(dirpath):
            for file in files:
                full_path = os.path.join(root, file)
                artifact_path = util.to_forward_slash_path(
                    os.path.relpath(full_path, start=dirpath)
                )
                try:
                    self.get_path(artifact_path)
                except KeyError:
                    # File is not part of the artifact, remove it.
                    os.remove(full_path)

        return self.download(root=dirpath)

    def verify(self, root=None):
        dirpath = root or self._default_root()
        manifest = self._load_manifest()
        ref_count = 0

        for root, _, files in os.walk(dirpath):
            for file in files:
                full_path = os.path.join(root, file)
                artifact_path = util.to_forward_slash_path(
                    os.path.relpath(full_path, start=dirpath)
                )
                try:
                    self.get_path(artifact_path)
                except KeyError:
                    raise ValueError(
                        "Found file {} which is not a member of artifact {}".format(
                            full_path, self.name
                        )
                    )

        for entry in manifest.entries.values():
            if entry.ref is None:
                if (
                    artifacts.md5_file_b64(os.path.join(dirpath, entry.path))
                    != entry.digest
                ):
                    raise ValueError("Digest mismatch for file: %s" % entry.path)
            else:
                ref_count += 1
        if ref_count > 0:
            print("Warning: skipped verification of %s refs" % ref_count)

    def file(self, root=None):
        """Download a single file artifact to dir specified by the <root>

        Arguments:
            root: (str, optional) The root directory in which to place the file. Defaults to './artifacts/<self.name>/'.

        Returns:
            (str): The full path of the downloaded file.
        """

        if root is None:
            root = os.path.join(".", "artifacts", self.name)

        manifest = self._load_manifest()
        nfiles = len(manifest.entries)
        if nfiles > 1:
            raise ValueError(
                "This artifact contains more than one file, call `.download()` to get all files or call "
                '.get_path("filename").download()'
            )

        return self._download_file(list(manifest.entries)[0], root=root)

    def _download_file(self, name, root):
        # download file into cache and copy to target dir
        return self.get_path(name).download(root)

    def _default_root(self, include_version=True):
        root = (
            os.path.join(".", "artifacts", self.name)
            if include_version
            else os.path.join(".", "artifacts", self._sequence_name)
        )
        if platform.system() == "Windows":
            head, tail = os.path.splitdrive(root)
            root = head + tail.replace(":", "-")
        return root

    def json_encode(self):
        return util.artifact_to_json(self)

    @normalize_exceptions
    def save(self):
        """
        Persists artifact changes to the wandb backend.
        """
        mutation = gql(
            """
        mutation updateArtifact(
            $artifactID: ID!,
            $description: String,
            $metadata: JSONString,
            $aliases: [ArtifactAliasInput!]
        ) {
            updateArtifact(input: {
                artifactID: $artifactID,
                description: $description,
                metadata: $metadata,
                aliases: $aliases
            }) {
                artifact {
                    id
                }
            }
        }
        """
        )
        self.client.execute(
            mutation,
            variable_values={
                "artifactID": self.id,
                "description": self.description,
                "metadata": util.json_dumps_safer(self.metadata),
                "aliases": [
                    {
                        "artifactCollectionName": self._sequence_name,
                        "alias": alias,
                    }
                    for alias in self._aliases
                ],
            },
        )
        return True

    def wait(self):
        return self

    # TODO: not yet public, but we probably want something like this.
    def _list(self):
        manifest = self._load_manifest()
        return manifest.entries.keys()

    def __repr__(self):
        return f"<Artifact {self.id}>"

    def _load(self):
        query = gql(
            """
        query Artifact(
            $entityName: String,
            $projectName: String,
            $name: String!
        ) {
            project(name: $projectName, entityName: $entityName) {
                artifact(name: $name) {
                    ...ArtifactFragment
                }
            }
        }
        %s
        """
            % ARTIFACT_FRAGMENT
        )
        response = None
        try:
            response = self.client.execute(
                query,
                variable_values={
                    "entityName": self.entity,
                    "projectName": self.project,
                    "name": self._artifact_name,
                },
            )
        except Exception:
            # we check for this after doing the call, since the backend supports raw digest lookups
            # which don't include ":" and are 32 characters long
            if ":" not in self._artifact_name and len(self._artifact_name) != 32:
                raise ValueError(
                    'Attempted to fetch artifact without alias (e.g. "<artifact_name>:v3" or "<artifact_name>:latest")'
                )
        if (
            response is None
            or response.get("project") is None
            or response["project"].get("artifact") is None
        ):
            raise ValueError(
                'Project %s/%s does not contain artifact: "%s"'
                % (self.entity, self.project, self._artifact_name)
            )
        self._attrs = response["project"]["artifact"]
        return self._attrs

    # The only file should be wandb_manifest.json
    def _files(self, names=None, per_page=50):
        return ArtifactFiles(self.client, self, names, per_page)

    def _load_manifest(self):
        if self._manifest is None:
            query = gql(
                """
            query ArtifactManifest(
                $entityName: String!,
                $projectName: String!,
                $name: String!
            ) {
                project(name: $projectName, entityName: $entityName) {
                    artifact(name: $name) {
                        currentManifest {
                            id
                            file {
                                id
                                directUrl
                            }
                        }
                    }
                }
            }
            """
            )
            response = self.client.execute(
                query,
                variable_values={
                    "entityName": self.entity,
                    "projectName": self.project,
                    "name": self._artifact_name,
                },
            )

            index_file_url = response["project"]["artifact"]["currentManifest"]["file"][
                "directUrl"
            ]
            with requests.get(index_file_url) as req:
                req.raise_for_status()
                self._manifest = artifacts.ArtifactManifest.from_manifest_json(
                    self, json.loads(util.ensure_text(req.content))
                )

            self._load_dependent_manifests()

        return self._manifest

    def _load_dependent_manifests(self):
        """Helper function to interrogate entries and ensure we have loaded their manifests"""
        # Make sure dependencies are avail
        for entry_key in self._manifest.entries:
            entry = self._manifest.entries[entry_key]
            if self._manifest_entry_is_artifact_reference(entry):
                dep_artifact = self._get_ref_artifact_from_entry(entry)
                if dep_artifact not in self._dependent_artifacts:
                    dep_artifact._load_manifest()
                    self._dependent_artifacts.append(dep_artifact)

    @staticmethod
    def _manifest_entry_is_artifact_reference(entry):
        """Helper function determines if an ArtifactEntry in manifest is an artifact reference"""
        return (
            entry.ref is not None
            and urllib.parse.urlparse(entry.ref).scheme == "wandb-artifact"
        )

    def _get_ref_artifact_from_entry(self, entry):
        """Helper function returns the referenced artifact from an entry"""
        artifact_id = util.host_from_path(entry.ref)
        return Artifact.from_id(util.hex_to_b64_id(artifact_id), self.client)

    def used_by(self):
        """Retrieves the runs which use this artifact directly

        Returns:
            [Run]: a list of Run objects which use this artifact
        """
        query = gql(
            """
            query ArtifactUsedBy(
                $id: ID!,
                $before: String,
                $after: String,
                $first: Int,
                $last: Int
            ) {
                artifact(id: $id) {
                    usedBy(before: $before, after: $after, first: $first, last: $last) {
                        edges {
                            node {
                                name
                                project {
                                    name
                                    entityName
                                }
                            }
                        }
                    }
                }
            }
        """
        )
        response = self.client.execute(
            query,
            variable_values={"id": self.id},
        )
        # yes, "name" is actually id
        runs = [
            Run(
                self.client,
                edge["node"]["project"]["entityName"],
                edge["node"]["project"]["name"],
                edge["node"]["name"],
            )
            for edge in response.get("artifact", {}).get("usedBy", {}).get("edges", [])
        ]
        return runs

    def logged_by(self):
        """Retrieves the run which logged this artifact

        Returns:
            Run: Run object which logged this artifact
        """
        query = gql(
            """
            query ArtifactCreatedBy(
                $id: ID!
            ) {
                artifact(id: $id) {
                    createdBy {
                        ... on Run {
                            name
                            project {
                                name
                                entityName
                            }
                        }
                    }
                }
            }
        """
        )
        response = self.client.execute(
            query,
            variable_values={"id": self.id},
        )
        run_obj = response.get("artifact", {}).get("createdBy", {})
        if run_obj is not None:
            return Run(
                self.client,
                run_obj["project"]["entityName"],
                run_obj["project"]["name"],
                run_obj["name"],
            )

    def __setitem__(self, name, item):
        return self.add(item, name)

    def __getitem__(self, name):
        return self.get(name)


class ArtifactVersions(Paginator):
    """An iterable collection of artifact versions associated with a project and optional filter.
    This is generally used indirectly via the `Api`.artifact_versions method
    """

    QUERY = gql(
        """
        query Artifacts($project: String!, $entity: String!, $type: String!, $collection: String!, $cursor: String, $perPage: Int = 50, $order: String, $filters: JSONString) {
            project(name: $project, entityName: $entity) {
                artifactType(name: $type) {
                    artifactSequence(name: $collection) {
                        name
                        artifacts(filters: $filters, after: $cursor, first: $perPage, order: $order) {
                            totalCount
                            edges {
                                node {
                                    ...ArtifactFragment
                                }
                                version
                                cursor
                            }
                            pageInfo {
                                endCursor
                                hasNextPage
                            }
                        }
                    }
                }
            }
        }
        %s
        """
        % ARTIFACT_FRAGMENT
    )

    def __init__(
        self,
        client,
        entity,
        project,
        collection_name,
        type,
        filters=None,
        order=None,
        per_page=50,
    ):
        self.entity = entity
        self.collection_name = collection_name
        self.type = type
        self.project = project
        self.filters = filters or {}
        self.order = order
        variables = {
            "project": self.project,
            "entity": self.entity,
            "order": self.order,
            "type": self.type,
            "collection": self.collection_name,
            "filters": json.dumps(self.filters),
        }
        super().__init__(client, variables, per_page)

    @property
    def length(self):
        if self.last_response:
            return self.last_response["project"]["artifactType"]["artifactSequence"][
                "artifacts"
            ]["totalCount"]
        else:
            return None

    @property
    def more(self):
        if self.last_response:
            return self.last_response["project"]["artifactType"]["artifactSequence"][
                "artifacts"
            ]["pageInfo"]["hasNextPage"]
        else:
            return True

    @property
    def cursor(self):
        if self.last_response:
            return self.last_response["project"]["artifactType"]["artifactSequence"][
                "artifacts"
            ]["edges"][-1]["cursor"]
        else:
            return None

    def convert_objects(self):
        if self.last_response["project"]["artifactType"]["artifactSequence"] is None:
            return []
        return [
            Artifact(
                self.client,
                self.entity,
                self.project,
                self.collection_name + ":" + a["version"],
                a["node"],
            )
            for a in self.last_response["project"]["artifactType"]["artifactSequence"][
                "artifacts"
            ]["edges"]
        ]


class ArtifactFiles(Paginator):
    QUERY = gql(
        """
        query ArtifactFiles(
            $entityName: String!,
            $projectName: String!,
            $artifactTypeName: String!,
            $artifactName: String!
            $fileNames: [String!],
            $fileCursor: String,
            $fileLimit: Int = 50
        ) {
            project(name: $projectName, entityName: $entityName) {
                artifactType(name: $artifactTypeName) {
                    artifact(name: $artifactName) {
                        ...ArtifactFilesFragment
                    }
                }
            }
        }
        %s
    """
        % ARTIFACT_FILES_FRAGMENT
    )

    def __init__(self, client, artifact, names=None, per_page=50):
        self.artifact = artifact
        variables = {
            "entityName": artifact.entity,
            "projectName": artifact.project,
            "artifactTypeName": artifact.artifact_type_name,
            "artifactName": artifact.artifact_name,
            "fileNames": names,
        }
        super().__init__(client, variables, per_page)

    @property
    def length(self):
        # TODO
        return None

    @property
    def more(self):
        if self.last_response:
            return self.last_response["project"]["artifactType"]["artifact"]["files"][
                "pageInfo"
            ]["hasNextPage"]
        else:
            return True

    @property
    def cursor(self):
        if self.last_response:
            return self.last_response["project"]["artifactType"]["artifact"]["files"][
                "edges"
            ][-1]["cursor"]
        else:
            return None

    def update_variables(self):
        self.variables.update({"fileLimit": self.per_page, "fileCursor": self.cursor})

    def convert_objects(self):
        return [
            File(self.client, r["node"])
            for r in self.last_response["project"]["artifactType"]["artifact"]["files"][
                "edges"
            ]
        ]

    def __repr__(self):
        return "<ArtifactFiles {} ({})>".format("/".join(self.artifact.path), len(self))


class Job:

    _name: str
    _input_types: Type
    _output_types: Type
    _entity: str
    _project: str
    _entrypoint: List[str]

    def __init__(self, api: Api, name, path: str = None) -> None:
        try:
            self._job_artifact = api.artifact(name, type="job")
        except CommError:
            raise CommError(f"Job artifact {name} not found")
        if path:
            self._fpath = path
            self._job_artifact.download(root=path)
        else:
            self._fpath = self._job_artifact.download()
        self._name = name
        self._api = api
        self._entity = api.default_entity

        with open(os.path.join(self._fpath, "source_info.json")) as f:
            self._source_info = json.load(f)
        self._entrypoint = self._source_info.get("entrypoint")
        self._requirements_file = os.path.join(self._fpath, "requirements.frozen.txt")
        self._input_types = TypeRegistry.type_from_dict(
            self._source_info.get("input_types")
        )
        self._output_types = TypeRegistry.type_from_dict(
            self._source_info.get("output_types")
        )

        if self._source_info.get("source_type") == "artifact":
            self._set_configure_launch_project(self._configure_launch_project_artifact)
        if self._source_info.get("source_type") == "repo":
            self._set_configure_launch_project(self._configure_launch_project_repo)
        if self._source_info.get("source_type") == "image":
            self._set_configure_launch_project(self._configure_launch_project_container)

    @property
    def name(self):
        return self._name

    def _set_configure_launch_project(self, func):
        self.configure_launch_project = func

    def _configure_launch_project_repo(self, launch_project):
        _fetch_git_repo(
            launch_project.project_dir,
            self._source_info.get("source")["remote"],
            self._source_info.get("source")["commit"],
        )
        if os.path.exists(os.path.join(self._fpath, "diff.patch")):
            with open(os.path.join(self._fpath, "diff.patch")) as f:
                apply_patch(f.read(), launch_project.project_dir)
        shutil.copy(self._requirements_file, launch_project.project_dir)
        launch_project.add_entry_point(self._entrypoint)
        launch_project.python_version = self._source_info.get("runtime")

    def _configure_launch_project_artifact(self, launch_project):
        artifact_string = self._source_info.get("source", {}).get("artifact")
        if artifact_string is None:
            raise LaunchError(f"Job {self.name} had no source artifact")
        artifact_string, base_url, is_id = util.parse_artifact_string(artifact_string)
        if is_id:
            code_artifact = Artifact.from_id(artifact_string, self._api._client)
        else:
            code_artifact = self._api.artifact(name=artifact_string, type="code")
        if code_artifact is None:
            raise LaunchError("No code artifact found")
        code_artifact.download(launch_project.project_dir)
        shutil.copy(self._requirements_file, launch_project.project_dir)
        launch_project.add_entry_point(self._entrypoint)
        launch_project.python_version = self._source_info.get("runtime")

    def _configure_launch_project_container(self, launch_project):
        launch_project.docker_image = self._source_info.get("source", {}).get("image")
        if launch_project.docker_image is None:
            raise LaunchError(
                "Job had malformed source dictionary without an image key"
            )
        if self._entrypoint:
            launch_project.add_entry_point(self._entrypoint)

    def set_default_input(self, key, val):
        self._job_artifact.metadata["config_defaults"][key] = val
        self._job_artifact.save()

    def _config_defaults(self):
        return self._job_artifact.metadata["config_defaults"]

    def set_entrypoint(self, entrypoint: List[str]):
        self._entrypoint = entrypoint

    def call(
        self,
        config,
        project=None,
        entity=None,
        queue=None,
        resource="local-container",
        resource_args=None,
        cuda=False,
    ):
        from wandb.sdk.launch import launch_add

        run_config = self._config_defaults().copy()

        for key, item in config.items():

            if util._is_artifact(item):
                if isinstance(item, wandb.Artifact) and item.id is None:
                    raise ValueError("Cannot queue jobs with unlogged artifacts")
                run_config[key] = util.artifact_to_json(item)

        run_config.update(config)

        assigned_config_type = self._input_types.assign(run_config)
        if isinstance(assigned_config_type, InvalidType):
            raise TypeError(self._input_types.explain(run_config))

        queued_run = launch_add.launch_add(
            job=self._name,
            config={"overrides": {"run_config": run_config}},
            project=project or self._project,
            entity=entity or self._entity,
            queue=queue,
            resource=resource,
            resource_args=resource_args,
            cuda=cuda,
        )
        return queued_run<|MERGE_RESOLUTION|>--- conflicted
+++ resolved
@@ -2239,18 +2239,6 @@
             f"Could not find QueuedRun associated with id: {self.id} on queue id {self.queue_id}"
         )
 
-<<<<<<< HEAD
-    def _exec(self, query, **kwargs):
-        """Execute a query against the cloud backend"""
-        variables = {
-            "entity": self.entity,
-            "project": self.project,
-        }
-        variables.update(kwargs)
-        return self.client.execute(query, variable_values=variables)
-
-=======
->>>>>>> 53e33f6f
     @normalize_exceptions
     def wait_until_finished(self):
         if not self._run:
@@ -2339,11 +2327,8 @@
                         return self._run
                     except ValueError as e:
                         print(e)
-<<<<<<< HEAD
-=======
                 else:
                     raise ValueError(f"Could not find run queue item with id {self.id}")
->>>>>>> 53e33f6f
 
             time.sleep(5)
 
