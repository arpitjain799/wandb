--- conflicted
+++ resolved
@@ -250,13 +250,8 @@
 
     def stream_file(self, path):
         name = path.split("/")[-1]
-<<<<<<< HEAD
-        with open(path) as file:
-            self._send([Chunk(name, line) for line in file.readlines()])
-=======
         with open(path) as f:
             self._send([Chunk(name, line) for line in f])
->>>>>>> 43b942e1
 
     def push(self, filename, data):
         """Push a chunk of a file to the streaming endpoint.
