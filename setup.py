--- conflicted
+++ resolved
@@ -36,11 +36,7 @@
 
 setup(
     name='wandb',
-<<<<<<< HEAD
-    version='0.8.4.dev1',
-=======
-    version='0.8.5',
->>>>>>> 2b1358a3
+    version='0.8.5.dev1',
     description="A CLI and library for interacting with the Weights and Biases API.",
     long_description=readme,
     long_description_content_type="text/markdown",
