codecov:
  require_ci_to_pass: no
  notify:
    # To calculate after_n_builds use
    # ./tools/coverage-tool.py jobs | wc -l
    # also change comment block after_n_builds just below
<<<<<<< HEAD
    after_n_builds: 55
=======
    after_n_builds: 54
>>>>>>> f1ea17e3
    wait_for_ci: no

comment:
  layout: "reach, diff, flags, files"
  behavior: default
  require_changes: no
  after_n_builds: 54

ignore:
  - "wandb/vendor"
  - "wandb/proto"

coverage:
  precision: 2
  round: down
  range: "50...100"
  status:
    project:
      default:
        threshold: 0.75%
        if_ci_failed: error #success, failure, error, ignore
    patch:
      default:
        target: 0
        informational: true
      sdk:
        paths:
          - wandb/sdk/*.py
      sdk-internal:
        paths:
          - wandb/sdk/internal/
      sdk-launch:
        paths:
          - wandb/sdk/launch/
      sdk-service:
        paths:
          - wandb/sdk/service/
      sdk-other:
        paths:
          - "!wandb/sdk/*.py"
          - "!wandb/sdk/internal/"
          - "!wandb/sdk/launch/"
          - "!wandb/sdk/service/"
          - wandb/sdk/
      apis:
        informational: true
        paths:
          - wandb/apis/
      other:
        informational: true
        paths:
          - "!wandb/sdk/"
          - "!wandb/apis/"
          - wandb/

parsers:
  gcov:
    branch_detection:
      conditional: yes
      loop: yes
      method: no
      macro: no

github_checks:
  annotations: true<|MERGE_RESOLUTION|>--- conflicted
+++ resolved
@@ -4,11 +4,7 @@
     # To calculate after_n_builds use
     # ./tools/coverage-tool.py jobs | wc -l
     # also change comment block after_n_builds just below
-<<<<<<< HEAD
-    after_n_builds: 55
-=======
-    after_n_builds: 54
->>>>>>> f1ea17e3
+    after_n_builds: 56
     wait_for_ci: no
 
 comment:
