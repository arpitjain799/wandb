<<<<<<< HEAD
import multiprocessing as mp
import time
from unittest import mock

import pytest
import wandb
from wandb.sdk.internal.settings_static import SettingsStatic
from wandb.sdk.system.assets import TPU
=======
import pytest  # type: ignore
>>>>>>> b62de52d
from wandb.sdk.system.assets.tpu import TPUUtilization
from wandb.sdk.system.system_monitor import AssetInterface


class MockProfilerClient:
    def __init__(self, tpu_utilization: int = 10.1) -> None:
        self.tpu_utilization = tpu_utilization

    def monitor(self, service_addr, duration_ms, level):
        if service_addr != "local":
            if level == 1:
                return f"""
                Timestamp: 20:47:16
                TPU type: TPU v2
                Utilization of TPU Matrix Units (higher is better): {self.tpu_utilization}%
                """
            elif level == 2:
                return f"""
                Timestamp: 20:41:52
                TPU type: TPU v2
                Number of TPU cores: 8 (Replica count = 8, num cores per replica = 1)
                TPU idle time (lower is better): 36.9%
                Utilization of TPU Matrix Units (higher is better): {self.tpu_utilization}%
                Step time: 90.8ms (avg), 89.8ms (min), 92.2ms (max)
                Infeed percentage: 0.000% (avg), 0.000% (min), 0.000% (max)
                """
        else:
            raise Exception


class MockTPUClusterResolver:
    @staticmethod
    def TPUClusterResolver(*args, **kwargs):  # noqa: N802
        return MockTPUClusterResolver()

    def get_master(self) -> str:
        return "grpc://223.11.20.3:8470"


def test_tpu_instance():
    _ = pytest.importorskip(
        "tensorflow.python.distribute.cluster_resolver.tpu_cluster_resolver"
    )
    _ = pytest.importorskip("tensorflow.python.profiler.profiler_client")
    with pytest.raises(Exception) as e_info:
        TPUUtilization(service_addr="my-tpu")
        assert "Failed to find TPU. Try specifying TPU zone " in str(e_info.value)

    tpu_profiler = TPUUtilization(service_addr="local")
    tpu_profiler._profiler_client = MockProfilerClient()
    # For TPU local (i.e. TPU_VM), TF doesn't support monitoring.
    with pytest.raises(Exception) as e_info:
        tpu_profiler.sample()
    assert len(tpu_profiler.samples) == 0

    tpu_profiler = TPUUtilization(service_addr="my-tpu")
    tpu_profiler._profiler_client = MockProfilerClient()
    tpu_profiler.sample()
    assert len(tpu_profiler.samples) == 1
    assert tpu_profiler.samples[0] == 10.1


def test_tpu(test_settings):

    with mock.patch.multiple(
        wandb.sdk.system.assets.tpu,
        profiler_client=MockProfilerClient(),
        tpu_cluster_resolver=MockTPUClusterResolver(),
    ), mock.patch.dict("os.environ", {"TPU_NAME": "my-tpu"}):
        interface = AssetInterface()
        settings = SettingsStatic(
            test_settings(
                dict(
                    _stats_sample_rate_seconds=0.1,
                    _stats_samples_to_average=2,
                )
            ).make_static()
        )
        shutdown_event = mp.Event()

        tpu = TPU(
            interface=interface,
            settings=settings,
            shutdown_event=shutdown_event,
        )

        assert tpu.is_available()
        tpu.start()
        assert tpu.probe() == {"tpu": {"service_address": "223.11.20.3:8466"}}
        time.sleep(1)
        shutdown_event.set()
        tpu.finish()

        assert not interface.metrics_queue.empty()

    assert (
        TPU.get_service_addr(service_addr="grpc://223.11.20.3:8470")
        == "223.11.20.3:8466"
    )

    with pytest.raises(Exception, match="Required environment variable TPU_NAME."):
        TPU.get_service_addr()<|MERGE_RESOLUTION|>--- conflicted
+++ resolved
@@ -1,15 +1,11 @@
-<<<<<<< HEAD
 import multiprocessing as mp
 import time
 from unittest import mock
 
-import pytest
+import pytest  # type: ignore
 import wandb
 from wandb.sdk.internal.settings_static import SettingsStatic
 from wandb.sdk.system.assets import TPU
-=======
-import pytest  # type: ignore
->>>>>>> b62de52d
 from wandb.sdk.system.assets.tpu import TPUUtilization
 from wandb.sdk.system.system_monitor import AssetInterface
 
