--- conflicted
+++ resolved
@@ -1344,10 +1344,6 @@
                     art["artifactType"] = {"id": 5, "name": "job"}
                 return {"data": {"project": {"artifact": art}}}
         if "query ArtifactManifest(" in body["query"]:
-<<<<<<< HEAD
-            # TODO: use emulator here
-=======
->>>>>>> 225c28f6
             if ART_EMU:
                 res = ART_EMU.query(
                     variables=body.get("variables", {}), query=body.get("query")
