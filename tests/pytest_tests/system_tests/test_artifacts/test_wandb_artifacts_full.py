import os
import platform
import shutil
import time
from datetime import datetime, timedelta, timezone
from pathlib import Path
from typing import Callable, Optional

import numpy as np
import pytest
import wandb
from wandb import wandb_sdk
from wandb.sdk.wandb_artifacts import Artifact
from wandb.sdk.wandb_run import Run, WaitTimeoutError

sm = wandb.wandb_sdk.internal.sender.SendManager


@pytest.fixture
def example_file(tmp_path: Path) -> Path:
    new_file = tmp_path / "test.txt"
    new_file.write_text("hello")
    return new_file


@pytest.fixture
def example_files(tmp_path: Path) -> Path:
    artifact_dir = tmp_path / "artifacts"
    artifact_dir.mkdir()
    for i in range(3):
        (artifact_dir / f"artifact_{i}.txt").write_text(f"file-{i}")
    return artifact_dir


@pytest.fixture
<<<<<<< HEAD
def logged_artifact(wandb_init: Callable, example_files: Path) -> Artifact:
=======
def logged_artifact(wandb_init, example_files) -> Artifact:
>>>>>>> 02d7edfa
    with wandb.init() as run:
        artifact = wandb.Artifact("test-artifact", "dataset")
        artifact.add_dir(example_files)
        run.log_artifact(artifact)
    artifact.wait()
    return artifact


def test_add_table_from_dataframe(wandb_init):
    import pandas as pd

    df_float = pd.DataFrame([[1, 2.0, 3.0]], dtype=np.float_)
    df_float32 = pd.DataFrame([[1, 2.0, 3.0]], dtype=np.float32)
    df_bool = pd.DataFrame([[True, False, True]], dtype=np.bool_)

    current_time = datetime.now()
    df_timestamp = pd.DataFrame(
        [[current_time + timedelta(days=i)] for i in range(10)], columns=["date"]
    )

    wb_table_float = wandb.Table(dataframe=df_float)
    wb_table_float32 = wandb.Table(dataframe=df_float32)
    wb_table_float32_recast = wandb.Table(dataframe=df_float32.astype(np.float_))
    wb_table_bool = wandb.Table(dataframe=df_bool)
    wb_table_timestamp = wandb.Table(dataframe=df_timestamp)

    run = wandb_init()
    artifact = wandb.Artifact("table-example", "dataset")
    artifact.add(wb_table_float, "wb_table_float")
    artifact.add(wb_table_float32_recast, "wb_table_float32_recast")
    artifact.add(wb_table_float32, "wb_table_float32")
    artifact.add(wb_table_bool, "wb_table_bool")

    # check that timestamp is correctly converted to ms and not ns
    json_repr = wb_table_timestamp.to_json(artifact)
    assert "data" in json_repr and np.isclose(
        json_repr["data"][0][0],
        current_time.replace(tzinfo=timezone.utc).timestamp() * 1000,
    )
    artifact.add(wb_table_timestamp, "wb_table_timestamp")

    run.log_artifact(artifact)

    run.finish()


def test_artifact_error_for_invalid_aliases(wandb_init):
    run = wandb_init()
    artifact = wandb.Artifact("test-artifact", "dataset")
    error_aliases = [["latest", "workflow:boom"], ["workflow/boom/test"]]
    for aliases in error_aliases:
        with pytest.raises(ValueError) as e_info:
            run.log_artifact(artifact, aliases=aliases)
            assert (
                str(e_info.value)
                == "Aliases must not contain any of the following characters: /, :"
            )

    for aliases in [["latest", "boom_test-q"]]:
        run.log_artifact(artifact, aliases=aliases)

    run.finish()


def test_artifact_upsert_no_id(wandb_init):
    # NOTE: these tests are against a mock server so they are testing the internal flows, but
    # not the actual data transfer.
    artifact_name = f"distributed_artifact_{round(time.time())}"
    artifact_type = "dataset"

    # Upsert without a group or id should fail
    run = wandb_init()
    artifact = wandb.Artifact(name=artifact_name, type=artifact_type)
    image = wandb.Image(np.random.randint(0, 255, (10, 10)))
    artifact.add(image, "image_1")
    with pytest.raises(TypeError):
        run.upsert_artifact(artifact)
    run.finish()


def test_artifact_upsert_group_id(wandb_init):
    # NOTE: these tests are against a mock server so they are testing the internal flows, but
    # not the actual data transfer.
    artifact_name = f"distributed_artifact_{round(time.time())}"
    group_name = f"test_group_{round(np.random.rand())}"
    artifact_type = "dataset"

    # Upsert with a group should succeed
    run = wandb_init(group=group_name)
    artifact = wandb.Artifact(name=artifact_name, type=artifact_type)
    image = wandb.Image(np.random.randint(0, 255, (10, 10)))
    artifact.add(image, "image_1")
    run.upsert_artifact(artifact)
    run.finish()


def test_artifact_upsert_distributed_id(wandb_init):
    # NOTE: these tests are against a mock server so they are testing the internal flows, but
    # not the actual data transfer.
    artifact_name = f"distributed_artifact_{round(time.time())}"
    group_name = f"test_group_{round(np.random.rand())}"
    artifact_type = "dataset"

    # Upsert with a distributed_id should succeed
    run = wandb_init()
    artifact = wandb.Artifact(name=artifact_name, type=artifact_type)
    image = wandb.Image(np.random.randint(0, 255, (10, 10)))
    artifact.add(image, "image_2")
    run.upsert_artifact(artifact, distributed_id=group_name)
    run.finish()


def test_artifact_finish_no_id(wandb_init):
    # NOTE: these tests are against a mock server so they are testing the internal flows, but
    # not the actual data transfer.
    artifact_name = f"distributed_artifact_{round(time.time())}"
    artifact_type = "dataset"

    # Finish without a distributed_id should fail
    run = wandb_init()
    artifact = wandb.Artifact(artifact_name, type=artifact_type)
    with pytest.raises(TypeError):
        run.finish_artifact(artifact)
    run.finish()


def test_artifact_finish_group_id(wandb_init):
    # NOTE: these tests are against a mock server so they are testing the internal flows, but
    # not the actual data transfer.
    artifact_name = f"distributed_artifact_{round(time.time())}"
    group_name = f"test_group_{round(np.random.rand())}"
    artifact_type = "dataset"

    # Finish with a distributed_id should succeed
    run = wandb_init(group=group_name)
    artifact = wandb.Artifact(artifact_name, type=artifact_type)
    run.finish_artifact(artifact)
    run.finish()


def test_artifact_finish_distributed_id(wandb_init):
    # NOTE: these tests are against a mock server so they are testing the internal flows, but
    # not the actual data transfer.
    artifact_name = f"distributed_artifact_{round(time.time())}"
    group_name = f"test_group_{round(np.random.rand())}"
    artifact_type = "dataset"

    # Finish with a distributed_id should succeed
    run = wandb_init()
    artifact = wandb.Artifact(artifact_name, type=artifact_type)
    run.finish_artifact(artifact, distributed_id=group_name)
    run.finish()


# this test hangs, which seems to be the result of incomplete mocks.
# would be worth returning to it in the future
# def test_artifact_incremental( relay_server, parse_ctx, test_settings):
#
#         open("file1.txt", "w").write("hello")
#         run = wandb.init(settings=test_settings)
#         artifact = wandb.Artifact(type="dataset", name="incremental_test_PENDING", incremental=True)
#         artifact.add_file("file1.txt")
#         run.log_artifact(artifact)
#         run.finish()

#         manifests_created = parse_ctx(relay_server.get_ctx()).manifests_created
#         assert manifests_created[0]["type"] == "INCREMENTAL"


@pytest.mark.flaky
@pytest.mark.xfail(reason="flaky on CI")
def test_edit_after_add(wandb_init):
    artifact = wandb.Artifact(name="hi-art", type="dataset")
    filename = "file1.txt"
    open(filename, "w").write("hello!")
    artifact.add_file(filename)
    open(filename, "w").write("goodbye.")
    with wandb_init() as run:
        run.log_artifact(artifact)
        artifact.wait()
    with wandb_init() as run:
        art_path = run.use_artifact("hi-art:latest").download()

    # The file from the retrieved artifact should match the original.
    assert open(os.path.join(art_path, filename)).read() == "hello!"
    # While the local file should have the edit applied.
    assert open(filename).read() == "goodbye."


def test_uploaded_artifacts_are_unstaged(wandb_init, tmp_path, monkeypatch):
    # Use a separate staging directory for the duration of this test.
    monkeypatch.setenv("WANDB_DATA_DIR", str(tmp_path))
    staging_dir = Path(wandb_sdk.internal.artifacts.get_staging_dir())

    def dir_size():
        return sum(f.stat().st_size for f in staging_dir.rglob("*") if f.is_file())

    artifact = wandb.Artifact(name="stage-test", type="dataset")
    with open("random.bin", "wb") as f:
        f.write(np.random.bytes(4096))
    artifact.add_file("random.bin")

    # The file is staged until it's finalized.
    assert dir_size() == 4096

    with wandb_init() as run:
        run.log_artifact(artifact)

    # The staging directory should be empty again.
    assert dir_size() == 0


def test_local_references(wandb_init):
    run = wandb_init()

    def make_table():
        return wandb.Table(columns=[], data=[])

    t1 = make_table()
    artifact1 = wandb.Artifact("test_local_references", "dataset")
    artifact1.add(t1, "t1")
    assert artifact1.manifest.entries["t1.table.json"].ref is None
    run.log_artifact(artifact1)
    artifact2 = wandb.Artifact("test_local_references_2", "dataset")
    artifact2.add(t1, "t2")
    assert artifact2.manifest.entries["t2.table.json"].ref is not None
    run.finish()


def test_artifact_wait_success(wandb_init):
    # Test artifact wait() timeout parameter
    timeout = 60
    leeway = 0.50
    run = wandb_init()
    artifact = wandb.Artifact("art", type="dataset")
    start_timestamp = time.time()
    run.log_artifact(artifact).wait(timeout=timeout)
    elapsed_time = time.time() - start_timestamp
    assert elapsed_time < timeout * (1 + leeway)
    run.finish()


@pytest.mark.parametrize("timeout", [0, 1e-6])
def test_artifact_wait_failure(wandb_init, timeout):
    # Test to expect WaitTimeoutError when wait timeout is reached and large image
    # wasn't uploaded yet
    image = wandb.Image(np.random.randint(0, 255, (10, 10)))
    run = wandb_init()
    with pytest.raises(WaitTimeoutError):
        artifact = wandb.Artifact("art", type="image")
        artifact.add(image, "image")
        run.log_artifact(artifact).wait(timeout=timeout)
    run.finish()


@pytest.mark.skip(
    reason="often makes tests time out on CI (despite only taking 3x10 seconds locally)"
)
@pytest.mark.parametrize("_async_upload_concurrency_limit", [None, 1, 10])
def test_artifact_upload_succeeds_with_async(
    wandb_init: Callable[..., Run],
    _async_upload_concurrency_limit: Optional[int],
    tmp_path: Path,
):
    with wandb_init(
        settings=dict(_async_upload_concurrency_limit=_async_upload_concurrency_limit)
    ) as run:
        artifact = wandb.Artifact("art", type="dataset")
        (tmp_path / "my-file.txt").write_text("my contents")
        artifact.add_dir(str(tmp_path))
        run.log_artifact(artifact).wait(timeout=5)

    # re-download the artifact
    with wandb.init() as using_run:
        using_artifact: Artifact = using_run.use_artifact("art:latest")
        using_artifact.download(root=str(tmp_path / "downloaded"))
        assert (tmp_path / "downloaded" / "my-file.txt").read_text() == "my contents"


def test_check_existing_artifact_before_download(wandb_init, tmp_path, monkeypatch):
    """Don't re-download an artifact if it's already in the desired location."""
    cache_dir = tmp_path / "cache"
    monkeypatch.setenv("WANDB_CACHE_DIR", str(cache_dir))

    original_file = tmp_path / "test.txt"
    original_file.write_text("hello")
    with wandb_init() as run:
        artifact = wandb.Artifact("art", type="dataset")
        artifact.add_file(original_file)
        run.log_artifact(artifact)

    # Download the artifact
    with wandb_init() as run:
        artifact_path = run.use_artifact("art:latest").download()
        assert os.path.exists(artifact_path)

    # Delete the entire cache
    shutil.rmtree(cache_dir)

    def fail_copy(src, dst):
        raise RuntimeError(f"Should not be called, attempt to copy from {src} to {dst}")

    # Monkeypatch the copy function to fail
    monkeypatch.setattr(shutil, "copy2", fail_copy)

    # Download the artifact again; it should be left in place despite the absent cache.
    with wandb_init() as run:
        artifact_path = Path(run.use_artifact("art:latest").download())
        file1 = artifact_path / "test.txt"
        assert file1.is_file()
        assert file1.read_text() == "hello"


def test_check_changed_artifact_then_download(wandb_init, tmp_path, monkeypatch):
    """*Do* re-download an artifact if it's been modified in place."""
    cache_dir = tmp_path / "cache"
    monkeypatch.setenv("WANDB_CACHE_DIR", str(cache_dir))

    original_file = tmp_path / "test.txt"
    original_file.write_text("hello")
    with wandb_init() as run:
        artifact = wandb.Artifact("art", type="dataset")
        artifact.add_file(original_file)
        run.log_artifact(artifact)

    # Download the artifact
    with wandb_init() as run:
        artifact_path = Path(run.use_artifact("art:latest").download())
        file1 = artifact_path / "test.txt"
        assert file1.is_file()
        assert file1.read_text() == "hello"

    # Delete the cached file
    shutil.rmtree(cache_dir)

    # Modify the artifact file to change its hash.
    file1.write_text("goodbye")

    # Download it again; it should be replaced with the original version.
    with wandb_init() as run:
        artifact_path = Path(run.use_artifact("art:latest").download())
        file2 = artifact_path / "test.txt"
        assert file1 == file2  # Same path, but the content should have changed.
        assert file2.is_file()
        assert file2.read_text() == "hello"


@pytest.mark.parametrize("path_type", [str, Path])
def test_log_dir_directly(example_files, wandb_init, path_type):
    with wandb_init() as run:
        run_id = run.id
        artifact = run.log_artifact(path_type(example_files))
    artifact.wait()

    assert artifact is not None
    assert artifact.id is not None  # It was successfully logged.
    assert artifact.name == f"run-{run_id}-{Path(example_files).name}:v0"


@pytest.mark.parametrize("path_type", [str, Path])
def test_log_file_directly(example_file, wandb_init, path_type):
    with wandb_init() as run:
        run_id = run.id
        artifact = run.log_artifact(path_type(example_file))
    artifact.wait()

    assert artifact is not None
    assert artifact.id is not None
    assert artifact.name == f"run-{run_id}-{Path(example_file).name}:v0"


def test_log_reference_directly(example_files, wandb_init):
    with wandb_init() as run:
        run_id = run.id
        artifact = run.log_artifact(example_files.resolve().as_uri())
    artifact.wait()

    assert artifact is not None
    assert artifact.id is not None
    assert artifact.name == f"run-{run_id}-{example_files.name}:v0"


<<<<<<< HEAD
def test_log_patch_add_file(wandb_init, example_file, logged_artifact):
    assert logged_artifact.name == "test-artifact:v0"
    with wandb_init() as run:
        artifact = run.use_artifact(logged_artifact.name, patch=True)

        assert artifact.name == "test-artifact"
        assert artifact.state == "PENDING"
        manifest = artifact._manifest
        assert len(manifest.entries) == 3

        artifact.add_file(example_file)
        assert len(manifest.entries) == 4
        run.log_artifact(artifact)
    artifact.wait()

    assert artifact.name == "test-artifact:v1"
    assert len(artifact.manifest.entries) == 4
    downloaded_path = Path(artifact.download())
    files = list(downloaded_path.rglob("*"))
    assert len(files) == 4
    assert example_file.name in [f.name for f in files]
=======
def test_artfact_download_root(logged_artifact, monkeypatch, tmp_path):
    art_dir = tmp_path / "an-unusual-path"
    monkeypatch.setenv("WANDB_ARTIFACT_DIR", str(art_dir))
    name_path = logged_artifact.name
    if platform.system() == "Windows":
        name_path = name_path.replace(":", "-")

    downloaded = Path(logged_artifact.download())
    assert downloaded == art_dir / name_path
>>>>>>> 02d7edfa
<|MERGE_RESOLUTION|>--- conflicted
+++ resolved
@@ -33,11 +33,7 @@
 
 
 @pytest.fixture
-<<<<<<< HEAD
 def logged_artifact(wandb_init: Callable, example_files: Path) -> Artifact:
-=======
-def logged_artifact(wandb_init, example_files) -> Artifact:
->>>>>>> 02d7edfa
     with wandb.init() as run:
         artifact = wandb.Artifact("test-artifact", "dataset")
         artifact.add_dir(example_files)
@@ -420,7 +416,6 @@
     assert artifact.name == f"run-{run_id}-{example_files.name}:v0"
 
 
-<<<<<<< HEAD
 def test_log_patch_add_file(wandb_init, example_file, logged_artifact):
     assert logged_artifact.name == "test-artifact:v0"
     with wandb_init() as run:
@@ -442,7 +437,8 @@
     files = list(downloaded_path.rglob("*"))
     assert len(files) == 4
     assert example_file.name in [f.name for f in files]
-=======
+
+
 def test_artfact_download_root(logged_artifact, monkeypatch, tmp_path):
     art_dir = tmp_path / "an-unusual-path"
     monkeypatch.setenv("WANDB_ARTIFACT_DIR", str(art_dir))
@@ -451,5 +447,4 @@
         name_path = name_path.replace(":", "-")
 
     downloaded = Path(logged_artifact.download())
-    assert downloaded == art_dir / name_path
->>>>>>> 02d7edfa
+    assert downloaded == art_dir / name_path