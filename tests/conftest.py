--- conflicted
+++ resolved
@@ -22,10 +22,6 @@
 import psutil
 import pytest
 import requests
-<<<<<<< HEAD
-import queue, urllib
-=======
->>>>>>> 546ccefd
 import webbrowser
 
 from tests import utils
